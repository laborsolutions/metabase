--- conflicted
+++ resolved
@@ -196,18 +196,6 @@
                                    :message "Setting definition must provide an explicit value for :export? indicating whether the setting should be exported or not with serialization."
                                    :type :metabase/defsetting-must-specify-export))))
 
-<<<<<<< HEAD
-    (-> (list
-         (hooks/token-node 'let)
-         ;; include description and the options map so they can get validated as well.
-         (hooks/vector-node
-          [anon-binding docstring
-           anon-binding (hooks/map-node options-list)])
-         getter-node
-         setter-node)
-        hooks/list-node
-        (with-meta (meta node)))))
-=======
     {:node (-> (hooks/list-node
                 (list
                  (hooks/token-node 'let)
@@ -221,7 +209,6 @@
                  getter-node
                  setter-node))
                (with-meta (meta node)))}))
->>>>>>> cfda0fb8
 
 (defn defsetting
   "Rewrite a [[metabase.models.defsetting]] form like
@@ -236,19 +223,11 @@
       (defn my-setting! \"Docstring.\" [_value-or-nil]))
 
   for linting purposes."
-<<<<<<< HEAD
-  [x]
-  (letfn [(update-node [node]
-            (let [[setting-name docstring & options] (rest (:children node))]
-              (defsetting* node setting-name docstring options)))]
-    (update x :node update-node)))
-=======
   [{:keys [node], :as context}]
   (let [[setting-name docstring & options] (rest (:children node))]
     (merge
      context
      (defsetting-lint node setting-name docstring options))))
->>>>>>> cfda0fb8
 
 (defn define-multi-setting
   "Rewrite a [[metabase.models.define-multi-setting]] form like
@@ -263,13 +242,6 @@
       (defn my-setting! \"Docstring.\" [_value-or-nil]))
 
   for linting purposes."
-<<<<<<< HEAD
-  [x]
-  (letfn [(update-node [node]
-            (let [[setting-name docstring thunk & options] (rest (:children node))]
-              (defsetting* node setting-name docstring (concat options [(hooks/token-node :multi-thunk) thunk]))))]
-    (update x :node update-node)))
-=======
   [{:keys [node], :as context}]
   (let [[setting-name docstring thunk & options] (rest (:children node))]
     (merge
@@ -317,5 +289,4 @@
          :getter     (fn []
                        (if-not ((requiring-resolve 'metabase.db/db-is-set-up?))
                          0
-                         (cached-active-users-count)))))))
->>>>>>> cfda0fb8
+                         (cached-active-users-count)))))))