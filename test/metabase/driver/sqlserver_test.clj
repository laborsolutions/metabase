--- conflicted
+++ resolved
@@ -28,12 +28,6 @@
         (data/run-query genetic-data))
       :data :rows obj->json->obj)) ; convert to JSON + back so the Clob gets stringified
 
-<<<<<<< HEAD
-(expect-with-engine :sqlserver
-  "UTC"
-  (tu/db-timezone-id))
-=======
-
 ;;; Test that additional connection string options work (#5296)
 (expect
   {:classname       "com.microsoft.sqlserver.jdbc.SQLServerDriver"
@@ -57,4 +51,7 @@
         :additional-options "trustServerCertificate=false"})
       ;; the MB version Is subject to change between test runs, so replace the part like `v.0.25.0` with `<version>`
       (update :applicationName #(str/replace % #"\s.*$" " <version>"))))
->>>>>>> ad731e77
+
+(expect-with-engine :sqlserver
+  "UTC"
+  (tu/db-timezone-id))