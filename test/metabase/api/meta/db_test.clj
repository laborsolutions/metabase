--- conflicted
+++ resolved
@@ -160,23 +160,12 @@
 ;; These should come back in alphabetical order
 (expect
     (let [db-id (db-id)]
-<<<<<<< HEAD
-      [(match-$ (sel :one Table :id (id :categories))
+      [(match-$ (Table (id :categories))
          {:description nil, :entity_type nil, :name "CATEGORIES", :rows 75, :updated_at $, :entity_name nil, :active true, :id $, :db_id db-id, :created_at $, :display_name "Categories"})
-       (match-$ (sel :one Table :id (id :checkins))
+       (match-$ (Table (id :checkins))
          {:description nil, :entity_type nil, :name "CHECKINS", :rows 1000, :updated_at $, :entity_name nil, :active true, :id $, :db_id db-id, :created_at $, :display_name "Checkins"})
-       (match-$ (sel :one Table :id (id :users))
+       (match-$ (Table (id :users))
          {:description nil, :entity_type nil, :name "USERS", :rows 15, :updated_at $, :entity_name nil, :active true, :id $, :db_id db-id, :created_at $, :display_name "Users"})
-       (match-$ (sel :one Table :id (id :venues))
+       (match-$ (Table (id :venues))
          {:description nil, :entity_type nil, :name "VENUES", :rows 100, :updated_at $, :entity_name nil, :active true, :id $, :db_id db-id, :created_at $, :display_name "Venues"})])
-=======
-      [(match-$ (Table (id :categories))
-         {:description nil, :entity_type nil, :name "CATEGORIES", :rows 75, :updated_at $, :entity_name nil, :active true, :id $, :db_id db-id, :created_at $, :human_readable_name "Categories"})
-       (match-$ (Table (id :checkins))
-         {:description nil, :entity_type nil, :name "CHECKINS", :rows 1000, :updated_at $, :entity_name nil, :active true, :id $, :db_id db-id, :created_at $, :human_readable_name "Checkins"})
-       (match-$ (Table (id :users))
-         {:description nil, :entity_type nil, :name "USERS", :rows 15, :updated_at $, :entity_name nil, :active true, :id $, :db_id db-id, :created_at $, :human_readable_name "Users"})
-       (match-$ (Table (id :venues))
-         {:description nil, :entity_type nil, :name "VENUES", :rows 100, :updated_at $, :entity_name nil, :active true, :id $, :db_id db-id, :created_at $, :human_readable_name "Venues"})])
->>>>>>> 5ceaef24
   ((user->client :rasta) :get 200 (format "meta/db/%d/tables" (db-id))))