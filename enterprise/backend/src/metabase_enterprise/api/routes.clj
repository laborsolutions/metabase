--- conflicted
+++ resolved
@@ -35,11 +35,8 @@
    :attached-dwh               (deferred-tru "Attached DWH")
    :audit-app                  (deferred-tru "Audit app")
    :collection-cleanup         (deferred-tru "Collection Cleanup")
-<<<<<<< HEAD
    :ai-sql-fixer               (deferred-tru "AI SQL Fixer")
-=======
    :etl-connections            (deferred-tru "ETL Connections")
->>>>>>> 0cf6f48f
    :table-data-editing         (deferred-tru "Editing Table Data")
    :llm-autodescription        (deferred-tru "LLM Auto-description")
    :metabot-v3                 (deferred-tru "MetaBot")
