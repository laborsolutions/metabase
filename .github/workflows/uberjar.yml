name: Build + Docker Uberjar

# This workflow builds an uberjar and pushes it to dockerhub for any branch, either on-demand,
# or automatically for the listed branches

on:
  push:
    branches:
<<<<<<< HEAD
      - "master"
      - metabot-v3-main
=======
      - master
>>>>>>> a7ff114f
      - feature-visualizer
      - internal-tools
    paths-ignore:
      # config files
      - ".**"
      # documentation
      - "docs/**"
      - "**.md"
      # this covers both BE and FE unit tests, as well as E2E tests
      - "**test/**"
      - "**_test.clj"
      - "**/frontend/**.unit.*"
  workflow_dispatch:
    inputs:
      commit:
        description: "Optional full-length commit SHA-1 hash"

jobs:
  get-container-info:
    runs-on: ubuntu-22.04
    timeout-minutes: 5
    name: Get container info
    outputs:
      editions: ${{ toJson(fromJson(steps.info.outputs.result).editions) }}
      ee: ${{ toJson(fromJson(steps.info.outputs.result).ee) }}
      oss: ${{ toJson(fromJson(steps.info.outputs.result).oss) }}
    steps:
      - name: Get docker repo and tag
        id: info
        uses: actions/github-script@v7
        with:
          script: | # js
            const branch = '${{ github.head_ref || github.ref_name }}';
            const owner = '${{ github.repository_owner }}';

            console.log(`Branch: ${branch}`);

            if (branch === "master") {
              return {
                editions: ["ee", "oss"],
                ee: {
                  repo: `${owner}/metabase-enterprise-head`,
                  tag: "latest"
                },
                oss: {
                  repo: `${owner}/metabase-head`,
                  tag: "latest"
                }
              };
            }

            return {
              editions: ["ee"],
              ee: {
                repo: `${owner}/metabase-dev`,
                tag: branch.replaceAll("/", "-"), // slashes make docker sad
              },
            };

      - name: Print output
        run: |
          echo "${{ steps.info.outputs.result }}"

  build:
    needs: get-container-info
    name: Build MB ${{ matrix.edition }}
    runs-on: ubuntu-22.04
    timeout-minutes: 15
    strategy:
      matrix:
        edition: ${{ fromJson(needs.get-container-info.outputs.editions) }}
    env:
      MB_EDITION: ${{ matrix.edition }}
      INTERACTIVE: false
      SKIP_LICENSES: true # faster builds for dev
    steps:
      - name: Check out the code
        uses: actions/checkout@v4
        with:
          ref: ${{ github.event.inputs.commit }}
      - name: Prepare front-end environment
        uses: ./.github/actions/prepare-frontend
      - name: Prepare back-end environment
        uses: ./.github/actions/prepare-backend
        with:
          m2-cache-key: uberjar
          java-version: 21
      - name: Build
        run: ./bin/build.sh
      - name: Prepare uberjar artifact
        uses: ./.github/actions/prepare-uberjar-artifact
        with:
          name: metabase-${{ matrix.edition }}-${{ github.event.inputs.commit || github.sha  }}-uberjar

  check-jar-health:
    runs-on: ubuntu-22.04
    name: Is ${{ matrix.edition }} (java ${{ matrix.java-version }}) healthy?
    needs: [build, get-container-info]
    timeout-minutes: 10
    strategy:
      matrix:
        edition: ${{ fromJson(needs.get-container-info.outputs.editions) }}
        java-version: [21]
    steps:
      - name: Prepare JRE (Java Run-time Environment)
        uses: actions/setup-java@v4
        with:
          java-package: jre
          java-version: ${{ matrix.java-version }}
          distribution: "temurin"
      - run: java -version
      - uses: actions/download-artifact@v4
        name: Retrieve uberjar artifact
        with:
          name: metabase-${{ matrix.edition }}-${{ github.event.inputs.commit || github.sha  }}-uberjar
      - name: Launch uberjar
        run: >-
          java --add-opens java.base/java.nio=ALL-UNNAMED -jar ./target/uberjar/metabase.jar &
      - name: Wait for Metabase to start
        run: while ! curl 'http://localhost:3000/api/health' | grep '{"status":"ok"}'; do sleep 1; done

  containerize:
    needs: [check-jar-health, get-container-info]
    strategy:
      matrix:
        edition: ${{ fromJson(needs.get-container-info.outputs.editions) }}
    uses: ./.github/workflows/containerize-jar.yml
    secrets: inherit
    with:
      artifact-name: metabase-${{ matrix.edition }}-${{ github.event.inputs.commit || github.sha }}-uberjar
      commit: ${{ github.event.inputs.commit || github.sha }}
      repo: ${{ fromJson(needs.get-container-info.outputs[matrix.edition]).repo }}
      tag: ${{ fromJson(needs.get-container-info.outputs[matrix.edition]).tag }}
      release: "false"

  run-trivy:
    needs: [get-container-info, containerize]
    strategy:
      matrix:
        edition: ${{ fromJson(needs.get-container-info.outputs.editions) }}
    runs-on: ubuntu-22.04
    name: Run Trivy vulnerability scanner
    steps:
      - name: Check out the code
        uses: actions/checkout@v4
        with:
<<<<<<< HEAD
          ref: ${{ github.event.inputs.commit }}
      - name: Download uploaded artifacts to insert into container
        uses: actions/download-artifact@v4
        with:
          name: metabase-${{ matrix.edition }}-${{ github.sha }}-uberjar
          path: bin/docker/
      - name: Move the ${{ matrix.edition }} uberjar to the context dir
        run: mv bin/docker/target/uberjar/metabase.jar bin/docker/.
      - name: Set up Docker Buildx
        id: buildx
        uses: docker/setup-buildx-action@v2.5.0
        with:
          driver-opts: network=host
      - name: Build ${{ matrix.edition }} container
        uses: docker/build-push-action@v3
        with:
          context: bin/docker/.
          platforms: linux/amd64,linux/arm64
          network: host
          tags: localhost:5000/metabase-dev:${{ steps.extract_branch.outputs.branch }}-${{ matrix.edition }}
          build-args: |
            GIT_COMMIT_SHA=${{ github.sha }}
          no-cache: true
          push: true
      - name: Launch ${{ matrix.edition }} container
        run: docker run --rm -dp 3000:3000 localhost:5000/metabase-dev:${{ steps.extract_branch.outputs.branch }}-${{ matrix.edition }}
        timeout-minutes: 5
      - name: Is Docker running?
        run: docker ps
      - name: Wait for Metabase to start and reach 100% health
        run: while ! curl 'http://localhost:3000/api/health' | grep '{"status":"ok"}'; do sleep 1; done
        timeout-minutes: 3
      - name: Login to Docker Hub
        uses: docker/login-action@v2
        with:
          username: ${{ secrets.DOCKERHUB_USERNAME }}
          password: ${{ secrets.DOCKERHUB_TOKEN }}

      - name: Retag and push images if master (ee) - should be cached at this point
        if: ${{ (github.ref_name == 'master') && matrix.edition == 'ee' }}
        uses: docker/build-push-action@v3
        with:
          context: bin/docker/.
          platforms: linux/amd64,linux/arm64
          network: host
          tags: ${{ github.repository_owner }}/metabase-enterprise-head:latest
          build-args: |
            GIT_COMMIT_SHA=${{ github.sha }}
          no-cache: false
          push: true

      # TODO: remove when we're done testing metabot
      - name: Retag and push images if metabot-v3-main (ee) - should be cached at this point
        if: ${{ (github.ref_name == 'metabot-v3-main') && matrix.edition == 'ee' }}
        uses: docker/build-push-action@v3
        with:
          context: bin/docker/.
          platforms: linux/amd64,linux/arm64
          network: host
          tags: ${{ github.repository_owner }}/metabase-enterprise-head:metabot
          build-args: |
            GIT_COMMIT_SHA=${{ github.sha }}
          no-cache: false
          push: true

      - name: Retag and push images if master (oss) - should be cached at this point
        if: ${{ (github.ref_name == 'master') && matrix.edition == 'oss' }}
        uses: docker/build-push-action@v3
        with:
          context: bin/docker/.
          platforms: linux/amd64,linux/arm64
          network: host
          tags: ${{ github.repository_owner }}/metabase-head:latest
          build-args: |
            GIT_COMMIT_SHA=${{ github.sha }}
          no-cache: false
          push: true

      - name: Run Trivy vulnerability scanner if master (ee)
        if: ${{ (github.ref_name == 'master') && matrix.edition == 'ee' }}
=======
          ref: ${{ github.event.inputs.commit || github.sha }}
      - name: Run Trivy vulnerability scanner
>>>>>>> a7ff114f
        uses: aquasecurity/trivy-action@0.29.0
        env:
          TRIVY_OFFLINE_SCAN: true
          repo: ${{ fromJson(needs.get-container-info.outputs[matrix.edition]).repo }}
          tag: ${{ fromJson(needs.get-container-info.outputs[matrix.edition]).tag }}
        with:
          image-ref: docker.io/${{ env.repo }}:${{ env.tag }}
          format: sarif
          output: trivy-results.sarif
          version: "v0.57.1"
      - name: Upload Trivy scan results to GitHub Security tab
        uses: github/codeql-action/upload-sarif@v3
        with:
          sarif_file: "trivy-results.sarif"<|MERGE_RESOLUTION|>--- conflicted
+++ resolved
@@ -6,12 +6,8 @@
 on:
   push:
     branches:
-<<<<<<< HEAD
-      - "master"
+      - master
       - metabot-v3-main
-=======
-      - master
->>>>>>> a7ff114f
       - feature-visualizer
       - internal-tools
     paths-ignore:
@@ -158,91 +154,8 @@
       - name: Check out the code
         uses: actions/checkout@v4
         with:
-<<<<<<< HEAD
-          ref: ${{ github.event.inputs.commit }}
-      - name: Download uploaded artifacts to insert into container
-        uses: actions/download-artifact@v4
-        with:
-          name: metabase-${{ matrix.edition }}-${{ github.sha }}-uberjar
-          path: bin/docker/
-      - name: Move the ${{ matrix.edition }} uberjar to the context dir
-        run: mv bin/docker/target/uberjar/metabase.jar bin/docker/.
-      - name: Set up Docker Buildx
-        id: buildx
-        uses: docker/setup-buildx-action@v2.5.0
-        with:
-          driver-opts: network=host
-      - name: Build ${{ matrix.edition }} container
-        uses: docker/build-push-action@v3
-        with:
-          context: bin/docker/.
-          platforms: linux/amd64,linux/arm64
-          network: host
-          tags: localhost:5000/metabase-dev:${{ steps.extract_branch.outputs.branch }}-${{ matrix.edition }}
-          build-args: |
-            GIT_COMMIT_SHA=${{ github.sha }}
-          no-cache: true
-          push: true
-      - name: Launch ${{ matrix.edition }} container
-        run: docker run --rm -dp 3000:3000 localhost:5000/metabase-dev:${{ steps.extract_branch.outputs.branch }}-${{ matrix.edition }}
-        timeout-minutes: 5
-      - name: Is Docker running?
-        run: docker ps
-      - name: Wait for Metabase to start and reach 100% health
-        run: while ! curl 'http://localhost:3000/api/health' | grep '{"status":"ok"}'; do sleep 1; done
-        timeout-minutes: 3
-      - name: Login to Docker Hub
-        uses: docker/login-action@v2
-        with:
-          username: ${{ secrets.DOCKERHUB_USERNAME }}
-          password: ${{ secrets.DOCKERHUB_TOKEN }}
-
-      - name: Retag and push images if master (ee) - should be cached at this point
-        if: ${{ (github.ref_name == 'master') && matrix.edition == 'ee' }}
-        uses: docker/build-push-action@v3
-        with:
-          context: bin/docker/.
-          platforms: linux/amd64,linux/arm64
-          network: host
-          tags: ${{ github.repository_owner }}/metabase-enterprise-head:latest
-          build-args: |
-            GIT_COMMIT_SHA=${{ github.sha }}
-          no-cache: false
-          push: true
-
-      # TODO: remove when we're done testing metabot
-      - name: Retag and push images if metabot-v3-main (ee) - should be cached at this point
-        if: ${{ (github.ref_name == 'metabot-v3-main') && matrix.edition == 'ee' }}
-        uses: docker/build-push-action@v3
-        with:
-          context: bin/docker/.
-          platforms: linux/amd64,linux/arm64
-          network: host
-          tags: ${{ github.repository_owner }}/metabase-enterprise-head:metabot
-          build-args: |
-            GIT_COMMIT_SHA=${{ github.sha }}
-          no-cache: false
-          push: true
-
-      - name: Retag and push images if master (oss) - should be cached at this point
-        if: ${{ (github.ref_name == 'master') && matrix.edition == 'oss' }}
-        uses: docker/build-push-action@v3
-        with:
-          context: bin/docker/.
-          platforms: linux/amd64,linux/arm64
-          network: host
-          tags: ${{ github.repository_owner }}/metabase-head:latest
-          build-args: |
-            GIT_COMMIT_SHA=${{ github.sha }}
-          no-cache: false
-          push: true
-
-      - name: Run Trivy vulnerability scanner if master (ee)
-        if: ${{ (github.ref_name == 'master') && matrix.edition == 'ee' }}
-=======
           ref: ${{ github.event.inputs.commit || github.sha }}
       - name: Run Trivy vulnerability scanner
->>>>>>> a7ff114f
         uses: aquasecurity/trivy-action@0.29.0
         env:
           TRIVY_OFFLINE_SCAN: true
