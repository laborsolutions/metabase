import {
  restore,
  signInAsNormalUser,
  popover,
  _typeUsingGet,
  _typeUsingPlaceholder,
  signInAsAdmin,
  openOrdersTable,
  visitQuestionAdhoc,
} from "__support__/cypress";

import { SAMPLE_DATASET } from "__support__/cypress_sample_dataset";

const { ORDERS, ORDERS_ID, PRODUCTS, PRODUCTS_ID } = SAMPLE_DATASET;

const customFormulas = [
  {
    customFormula: "[Quantity] * 2",
    columnName: "Double Qt",
  },
  { customFormula: "[Quantity] * [Product.Price]", columnName: "Sum Total" },
];

describe("scenarios > question > custom columns", () => {
  beforeEach(() => {
    restore();
    signInAsNormalUser();
  });

  it("can create a custom column (metabase#13241)", () => {
    const columnName = "Simple Math";
    openOrdersTable({ mode: "notebook" });
    cy.icon("add_data").click();

    popover().within(() => {
      _typeUsingGet("[contenteditable='true']", "1 + 1");
      _typeUsingPlaceholder("Something nice and descriptive", columnName);

      cy.findByText("Done").click();
    });

    cy.server();
    cy.route("POST", "/api/dataset").as("dataset");

    cy.findByText("Visualize").click();
    cy.wait("@dataset");
    cy.findByText("There was a problem with your question").should("not.exist");
    cy.get(".Visualization").contains(columnName);
  });

  it("can create a custom column with an existing column name", () => {
    customFormulas.forEach(({ customFormula, columnName }) => {
      openOrdersTable({ mode: "notebook" });
      cy.icon("add_data").click();

      popover().within(() => {
        _typeUsingGet("[contenteditable='true']", customFormula);
        _typeUsingPlaceholder("Something nice and descriptive", columnName);

        cy.findByText("Done").click();
      });

      cy.server();
      cy.route("POST", "/api/dataset").as("dataset");

      cy.findByText("Visualize").click();
      cy.wait("@dataset");
      cy.get(".Visualization").contains(columnName);
    });
  });

  it("should create custom column with fields from aggregated data (metabase#12762)", () => {
    openOrdersTable({ mode: "notebook" });

    cy.findByText("Summarize").click();

    popover().within(() => {
      cy.findByText("Sum of ...").click();
      cy.findByText("Subtotal").click();
    });

    // TODO: There isn't a single unique parent that can be used to scope this icon within
    // (a good candidate would be `.NotebookCell`)
    cy.icon("add")
      .last() // This is brittle.
      .click();

    popover().within(() => {
      cy.findByText("Sum of ...").click();
      cy.findByText("Total").click();
    });

    cy.findByText("Pick a column to group by").click();
    cy.findByText("Created At").click();

    // Add custom column based on previous aggregates
    const columnName = "MegaTotal";
    cy.findByText("Custom column").click();
    popover().within(() => {
      cy.get("[contenteditable='true']")
        .click()
        .type("[Sum of Subtotal] + [Sum of Total]");
      cy.findByPlaceholderText("Something nice and descriptive")
        .click()
        .type(columnName);
      cy.findByText("Done").click();
    });

    cy.server();
    cy.route("POST", "/api/dataset").as("dataset");

    cy.findByText("Visualize").click();
    cy.wait("@dataset");
    cy.findByText("There was a problem with your question").should("not.exist");
    // This is a pre-save state of the question but the column name should appear
    // both in tabular and graph views (regardless of which one is currently selected)
    cy.get(".Visualization").contains(columnName);
  });

  it.skip("should allow 'zoom in' drill-through when grouped by custom column (metabase#13289)", () => {
    const columnName = "TestColumn";
    openOrdersTable({ mode: "notebook" });

    // Add custom column that will be used later in summarize (group by)
    cy.findByText("Custom column").click();
    popover().within(() => {
      _typeUsingGet("[contenteditable='true']", "1 + 1");
      _typeUsingPlaceholder("Something nice and descriptive", columnName);

      cy.findByText("Done").click();
    });

    cy.findByText("Summarize").click();
    popover().within(() => {
      cy.findByText("Count of rows").click();
    });

    cy.findByText("Pick a column to group by").click();
    popover().within(() => {
      cy.findByText(columnName).click();
    });

    cy.icon("add")
      .last()
      .click();

    popover().within(() => {
      cy.findByText("Created At").click();
    });

    cy.server();
    cy.route("POST", "/api/dataset").as("dataset");

    cy.findByText("Visualize").click();
    cy.wait("@dataset");

    cy.get(".Visualization").within(() => {
      cy.get("circle")
        .eq(5) // random circle in the graph (there is no specific reason for this index)
        .click({ force: true });
    });

    // Test should work even without this request, but it reduces a chance for a flake
    cy.route("POST", "/api/dataset").as("zoom-in-dataset");

    cy.findByText("Zoom in").click();
    cy.wait("@zoom-in-dataset");

    cy.findByText("There was a problem with your question").should("not.exist");
  });

  it("should not return same results for columns with the same name (metabase#12649)", () => {
    openOrdersTable({ mode: "notebook" });
    // join with Products
    cy.findByText("Join data").click();
    cy.findByText("Products").click();

    // add custom column
    cy.findByText("Custom column").click();
    _typeUsingGet("[contenteditable='true']", "1 + 1");
    _typeUsingPlaceholder("Something nice and descriptive", "X");
    cy.findByText("Done").click();

    cy.findByText("Visualize").click();

    // wait for results to load
    cy.get(".LoadingSpinner").should("not.exist");
    cy.findByText("Visualize").should("not.exist");

    cy.log(
      "**Fails in 0.35.0, 0.35.1, 0.35.2, 0.35.4 and the latest master (2020-10-21)**",
    );
    cy.log("Works in 0.35.3");
    // ID should be "1" but it is picking the product ID and is showing "14"
    cy.get(".TableInteractive-cellWrapper--firstColumn")
      .eq(1) // the second cell from the top in the first column (the first one is a header cell)
      .within(() => {
        cy.findByText("1");
      });
  });

  it.skip("should be able to use custom expression after aggregation (metabase#13857)", () => {
    const CE_NAME = "13857_CE";
    const CC_NAME = "13857_CC";

    signInAsAdmin();

    cy.createQuestion({
      name: "13857",
<<<<<<< HEAD
      query: {
        expressions: {
          [CC_NAME]: ["*", ["field-literal", CE_NAME, "type/Float"], 1234],
        },
        "source-query": {
          aggregation: [
            ["aggregation-options", ["*", 1, 1], { "display-name": CE_NAME }],
          ],
          breakout: [
            ["datetime-field", ["field-id", ORDERS.CREATED_AT], "month"],
          ],
          "source-table": ORDERS_ID,
=======
      dataset_query: {
        database: 1,
        query: {
          expressions: {
            [CC_NAME]: [
              "*",
              ["field", CE_NAME, { "base-type": "type/Float" }],
              1234,
            ],
          },
          "source-query": {
            aggregation: [
              ["aggregation-options", ["*", 1, 1], { "display-name": CE_NAME }],
            ],
            breakout: [
              ["field", ORDERS.CREATED_AT, { "temporal-unit": "month" }],
            ],
            "source-table": ORDERS_ID,
          },
>>>>>>> 68d55143
        },
      },
    }).then(({ body: { id: QUESTION_ID } }) => {
      cy.server();
      cy.route("POST", `/api/card/${QUESTION_ID}/query`).as("cardQuery");

      cy.visit(`/question/${QUESTION_ID}`);

      cy.log("Reported failing v0.34.3 through v0.37.2");
      cy.wait("@cardQuery").then(xhr => {
        expect(xhr.response.body.error).not.to.exist;
      });

      cy.findByText(CC_NAME);
    });
  });

  it("should work with implicit joins (metabase#14080)", () => {
    const CC_NAME = "OneisOne";
    signInAsAdmin();

    cy.createQuestion({
      name: "14080",
      query: {
        "source-table": ORDERS_ID,
        expressions: { [CC_NAME]: ["*", 1, 1] },
        aggregation: [
          [
            "distinct",
            [
<<<<<<< HEAD
              "fk->",
              ["field-id", ORDERS.PRODUCT_ID],
              ["field-id", PRODUCTS.ID],
=======
              "distinct",
              ["field", PRODUCTS.ID, { "source-field": ORDERS.PRODUCT_ID }],
>>>>>>> 68d55143
            ],
          ],
<<<<<<< HEAD
          ["sum", ["expression", CC_NAME]],
        ],
        breakout: [["datetime-field", ["field-id", ORDERS.CREATED_AT], "year"]],
=======
          breakout: [["field", ORDERS.CREATED_AT, { "temporal-unit": "year" }]],
        },
        type: "query",
>>>>>>> 68d55143
      },
      display: "line",
    }).then(({ body: { id: QUESTION_ID } }) => {
      cy.server();
      cy.route("POST", `/api/card/${QUESTION_ID}/query`).as("cardQuery");

      cy.visit(`/question/${QUESTION_ID}`);

      cy.log("Regression since v0.37.1 - it works on v0.37.0");
      cy.wait("@cardQuery").then(xhr => {
        expect(xhr.response.body.error).not.to.exist;
      });

      cy.contains(`Sum of ${CC_NAME}`);
      cy.get(".Visualization .dot").should("have.length.of.at.least", 8);
    });
  });

  it.skip("should create custom column after aggregation with 'cum-sum/count' (metabase#13634)", () => {
    cy.createQuestion({
      name: "13634",
<<<<<<< HEAD
      query: {
        expressions: { "Foo Bar": ["+", 57910, 1] },
        "source-query": {
          aggregation: [["cum-count"]],
          breakout: [
            ["datetime-field", ["field-id", ORDERS.CREATED_AT], "month"],
          ],
          "source-table": ORDERS_ID,
=======
      dataset_query: {
        database: 1,
        query: {
          expressions: { "Foo Bar": ["+", 57910, 1] },
          "source-query": {
            aggregation: [["cum-count"]],
            breakout: [
              ["field", ORDERS.CREATED_AT, { "temporal-unit": "month" }],
            ],
            "source-table": ORDERS_ID,
          },
>>>>>>> 68d55143
        },
      },
    }).then(({ body: { id: questionId } }) => {
      cy.visit(`/question/${questionId}`);
      cy.findByText("13634");

      cy.log("Reported failing in v0.34.3, v0.35.4, v0.36.8.2, v0.37.0.2");
      cy.findByText("Foo Bar");
      cy.findAllByText("57911");
    });
  });

  it.skip("should not be dropped if filter is changed after aggregation (metaabase#14193)", () => {
    const CC_NAME = "Double the fun";

    cy.createQuestion({
      name: "14193",
<<<<<<< HEAD
      query: {
        "source-query": {
          "source-table": ORDERS_ID,
          filter: [">", ["field-id", ORDERS.SUBTOTAL], 0],
          aggregation: [["sum", ["field-id", ORDERS.TOTAL]]],
          breakout: [
            ["datetime-field", ["field-id", ORDERS.CREATED_AT], "year"],
          ],
        },
        expressions: {
          [CC_NAME]: ["*", ["field-literal", "sum", "type/Float"], 2],
=======
      dataset_query: {
        type: "query",
        query: {
          "source-query": {
            "source-table": ORDERS_ID,
            filter: [">", ["field", ORDERS.SUBTOTAL, null], 0],
            aggregation: [["sum", ["field", ORDERS.TOTAL, null]]],
            breakout: [
              ["field", ORDERS.CREATED_AT, { "temporal-unit": "year" }],
            ],
          },
          expressions: {
            [CC_NAME]: [
              "*",
              ["field", "sum", { "base-type": "type/Float" }],
              2,
            ],
          },
>>>>>>> 68d55143
        },
      },
    }).then(({ body: { id: QUESTION_ID } }) => {
      cy.visit(`/question/${QUESTION_ID}`);

      // Test displays collapsed filter - click on number 1 to expand and show the filter name
      cy.icon("filter")
        .parent()
        .contains("1")
        .click();

      cy.findByText(/Subtotal is greater than 0/i)
        .parent()
        .find(".Icon-close")
        .click();

      cy.findByText(CC_NAME);
    });
  });

  it.skip("should handle identical custom column and table column names (metabase#14255)", () => {
    // Uppercase is important for this reproduction on H2
    const CC_NAME = "CATEGORY";

    cy.createQuestion({
      name: "14255",
<<<<<<< HEAD
      query: {
        "source-table": PRODUCTS_ID,
        expressions: {
          [CC_NAME]: ["concat", ["field-id", PRODUCTS.CATEGORY], "2"],
=======
      dataset_query: {
        type: "query",
        query: {
          "source-table": PRODUCTS_ID,
          expressions: {
            [CC_NAME]: ["concat", ["field", PRODUCTS.CATEGORY, null], "2"],
          },
          aggregation: [["count"]],
          breakout: [["expression", CC_NAME]],
>>>>>>> 68d55143
        },
        aggregation: [["count"]],
        breakout: [["expression", CC_NAME]],
      },
    }).then(({ body: { id: QUESTION_ID } }) => {
      cy.visit(`/question/${QUESTION_ID}`);

      cy.findByText(CC_NAME);
      cy.findByText("Gizmo2");
    });
  });

  it.skip("should drop custom column (based on a joined field) when a join is removed (metabase#14775)", () => {
    const CE_NAME = "Rounded price";

    cy.createQuestion({
      name: "14775",
<<<<<<< HEAD
      query: {
        "source-table": ORDERS_ID,
        joins: [
          {
            fields: "all",
            "source-table": PRODUCTS_ID,
            condition: [
              "=",
              ["field-id", ORDERS.PRODUCT_ID],
              ["joined-field", "Products", ["field-id", PRODUCTS.ID]],
=======
      dataset_query: {
        database: 1,
        query: {
          "source-table": ORDERS_ID,
          joins: [
            {
              fields: "all",
              "source-table": PRODUCTS_ID,
              condition: [
                "=",
                ["field", ORDERS.PRODUCT_ID, null],
                ["field", PRODUCTS.ID, { "join-alias": "Products" }],
              ],
              alias: "Products",
            },
          ],
          expressions: {
            [CE_NAME]: [
              "ceil",
              ["field", PRODUCTS.PRICE, { "join-alias": "Products" }],
>>>>>>> 68d55143
            ],
            alias: "Products",
          },
        ],
        expressions: {
          [CE_NAME]: [
            "ceil",
            ["joined-field", "Products", ["field-id", PRODUCTS.PRICE]],
          ],
        },
      },
    }).then(({ body: { id: QUESTION_ID } }) => {
      cy.server();
      cy.route("POST", "/api/dataset").as("dataset");

      cy.visit(`/question/${QUESTION_ID}/notebook`);
    });

    // Remove join
    cy.findByText("Join data")
      .parent()
      .find(".Icon-close")
      .click({ force: true }); // x is hidden and hover doesn't work so we have to force it
    cy.findByText("Join data").should("not.exist");

    cy.log("Reported failing on 0.38.1-SNAPSHOT (6d77f099)");
    cy.get("[class*=NotebookCellItem]")
      .contains(CE_NAME)
      .should("not.exist");
    cy.findByText("Visualize").click();

    cy.wait("@dataset").then(xhr => {
      expect(xhr.response.body.error).to.not.exist;
    });
    cy.contains("37.65");
  });

  it("should handle using `case()` when referencing the same column names (metabase#14854)", () => {
    const CC_NAME = "CE with case";

    cy.server();
    cy.route("POST", "/api/dataset").as("dataset");

    visitQuestionAdhoc({
      dataset_query: {
        type: "query",
        query: {
          "source-table": ORDERS_ID,
          expressions: {
            [CC_NAME]: [
              "case",
              [
                [
                  [">", ["field", ORDERS.DISCOUNT, null], 0],
                  ["field", ORDERS.CREATED_AT, null],
                ],
              ],
              {
                default: [
                  "field",
                  PRODUCTS.CREATED_AT,
                  { "source-field": ORDERS.PRODUCT_ID },
                ],
              },
            ],
          },
        },
        database: 1,
      },
      display: "table",
    });

    cy.wait("@dataset").should(xhr => {
      expect(xhr.response.body.error).not.to.exist;
    });

    cy.findByText(CC_NAME);
    cy.contains("37.65");
  });
});<|MERGE_RESOLUTION|>--- conflicted
+++ resolved
@@ -207,7 +207,6 @@
 
     cy.createQuestion({
       name: "13857",
-<<<<<<< HEAD
       query: {
         expressions: {
           [CC_NAME]: ["*", ["field-literal", CE_NAME, "type/Float"], 1234],
@@ -220,27 +219,6 @@
             ["datetime-field", ["field-id", ORDERS.CREATED_AT], "month"],
           ],
           "source-table": ORDERS_ID,
-=======
-      dataset_query: {
-        database: 1,
-        query: {
-          expressions: {
-            [CC_NAME]: [
-              "*",
-              ["field", CE_NAME, { "base-type": "type/Float" }],
-              1234,
-            ],
-          },
-          "source-query": {
-            aggregation: [
-              ["aggregation-options", ["*", 1, 1], { "display-name": CE_NAME }],
-            ],
-            breakout: [
-              ["field", ORDERS.CREATED_AT, { "temporal-unit": "month" }],
-            ],
-            "source-table": ORDERS_ID,
-          },
->>>>>>> 68d55143
         },
       },
     }).then(({ body: { id: QUESTION_ID } }) => {
@@ -271,25 +249,14 @@
           [
             "distinct",
             [
-<<<<<<< HEAD
               "fk->",
               ["field-id", ORDERS.PRODUCT_ID],
               ["field-id", PRODUCTS.ID],
-=======
-              "distinct",
-              ["field", PRODUCTS.ID, { "source-field": ORDERS.PRODUCT_ID }],
->>>>>>> 68d55143
             ],
           ],
-<<<<<<< HEAD
           ["sum", ["expression", CC_NAME]],
         ],
         breakout: [["datetime-field", ["field-id", ORDERS.CREATED_AT], "year"]],
-=======
-          breakout: [["field", ORDERS.CREATED_AT, { "temporal-unit": "year" }]],
-        },
-        type: "query",
->>>>>>> 68d55143
       },
       display: "line",
     }).then(({ body: { id: QUESTION_ID } }) => {
@@ -311,7 +278,6 @@
   it.skip("should create custom column after aggregation with 'cum-sum/count' (metabase#13634)", () => {
     cy.createQuestion({
       name: "13634",
-<<<<<<< HEAD
       query: {
         expressions: { "Foo Bar": ["+", 57910, 1] },
         "source-query": {
@@ -320,19 +286,6 @@
             ["datetime-field", ["field-id", ORDERS.CREATED_AT], "month"],
           ],
           "source-table": ORDERS_ID,
-=======
-      dataset_query: {
-        database: 1,
-        query: {
-          expressions: { "Foo Bar": ["+", 57910, 1] },
-          "source-query": {
-            aggregation: [["cum-count"]],
-            breakout: [
-              ["field", ORDERS.CREATED_AT, { "temporal-unit": "month" }],
-            ],
-            "source-table": ORDERS_ID,
-          },
->>>>>>> 68d55143
         },
       },
     }).then(({ body: { id: questionId } }) => {
@@ -350,7 +303,6 @@
 
     cy.createQuestion({
       name: "14193",
-<<<<<<< HEAD
       query: {
         "source-query": {
           "source-table": ORDERS_ID,
@@ -362,26 +314,6 @@
         },
         expressions: {
           [CC_NAME]: ["*", ["field-literal", "sum", "type/Float"], 2],
-=======
-      dataset_query: {
-        type: "query",
-        query: {
-          "source-query": {
-            "source-table": ORDERS_ID,
-            filter: [">", ["field", ORDERS.SUBTOTAL, null], 0],
-            aggregation: [["sum", ["field", ORDERS.TOTAL, null]]],
-            breakout: [
-              ["field", ORDERS.CREATED_AT, { "temporal-unit": "year" }],
-            ],
-          },
-          expressions: {
-            [CC_NAME]: [
-              "*",
-              ["field", "sum", { "base-type": "type/Float" }],
-              2,
-            ],
-          },
->>>>>>> 68d55143
         },
       },
     }).then(({ body: { id: QUESTION_ID } }) => {
@@ -408,22 +340,10 @@
 
     cy.createQuestion({
       name: "14255",
-<<<<<<< HEAD
       query: {
         "source-table": PRODUCTS_ID,
         expressions: {
           [CC_NAME]: ["concat", ["field-id", PRODUCTS.CATEGORY], "2"],
-=======
-      dataset_query: {
-        type: "query",
-        query: {
-          "source-table": PRODUCTS_ID,
-          expressions: {
-            [CC_NAME]: ["concat", ["field", PRODUCTS.CATEGORY, null], "2"],
-          },
-          aggregation: [["count"]],
-          breakout: [["expression", CC_NAME]],
->>>>>>> 68d55143
         },
         aggregation: [["count"]],
         breakout: [["expression", CC_NAME]],
@@ -441,7 +361,6 @@
 
     cy.createQuestion({
       name: "14775",
-<<<<<<< HEAD
       query: {
         "source-table": ORDERS_ID,
         joins: [
@@ -452,28 +371,6 @@
               "=",
               ["field-id", ORDERS.PRODUCT_ID],
               ["joined-field", "Products", ["field-id", PRODUCTS.ID]],
-=======
-      dataset_query: {
-        database: 1,
-        query: {
-          "source-table": ORDERS_ID,
-          joins: [
-            {
-              fields: "all",
-              "source-table": PRODUCTS_ID,
-              condition: [
-                "=",
-                ["field", ORDERS.PRODUCT_ID, null],
-                ["field", PRODUCTS.ID, { "join-alias": "Products" }],
-              ],
-              alias: "Products",
-            },
-          ],
-          expressions: {
-            [CE_NAME]: [
-              "ceil",
-              ["field", PRODUCTS.PRICE, { "join-alias": "Products" }],
->>>>>>> 68d55143
             ],
             alias: "Products",
           },
