--- conflicted
+++ resolved
@@ -176,7 +176,7 @@
       action: () => onOpenModal(MODAL_TYPES.MOVE),
       testId: MOVE_TESTID,
     });
-    if (!isDataset) {
+    if (!isDataset && !isAction) {
       extraButtons.push({
         title: t`Turn into a model`,
         icon: "model",
@@ -189,6 +189,15 @@
         title: t`Turn back to saved question`,
         icon: "model_framed",
         action: turnDatasetIntoQuestion,
+      });
+    }
+    if (isSaved && isNative && !isDataset) {
+      extraButtons.push({
+        title: isAction
+          ? t`Turn back to saved question`
+          : t`Turn into an action`,
+        icon: "bolt",
+        action: isAction ? turnActionIntoQuestion : turnQuestionIntoAction,
       });
     }
     extraButtons.push({
@@ -229,157 +238,10 @@
           data-testId="qb-header-info-button"
         />
       </Tooltip>
-<<<<<<< HEAD
-
-      <TippyPopoverWithTrigger
-        key="extra-actions-menu"
-        placement="bottom-end"
-        renderTrigger={({ onClick, visible }) => (
-          <Button
-            onClick={onClick}
-            onlyIcon
-            icon="ellipsis"
-            iconSize={HEADER_ICON_SIZE}
-            color={visible ? color("brand") : undefined}
-          />
-        )}
-        popoverContent={
-          <PopoverContainer>
-            <div>
-              <PLUGIN_MODERATION.QuestionModerationButton
-                question={question}
-                VerifyButton={Button}
-                verifyButtonProps={buttonProps}
-              />
-            </div>
-            {isDataset && (
-              <div>
-                <Button
-                  icon="notebook"
-                  onClick={handleEditQuery}
-                  data-testid={ADD_TO_DASH_TESTID}
-                  {...buttonProps}
-                >
-                  {t`Edit query definition`}
-                </Button>
-              </div>
-            )}
-            {isDataset && (
-              <div>
-                <Button
-                  icon="label"
-                  onClick={handleEditMetadata}
-                  data-testid={ADD_TO_DASH_TESTID}
-                  {...buttonProps}
-                >
-                  {t`Edit metadata`}
-                  <DatasetMetadataStrengthIndicator dataset={question} />
-                </Button>
-              </div>
-            )}
-            {canPersistDataset && (
-              <PLUGIN_MODEL_PERSISTENCE.ModelCacheControl
-                model={question}
-                onChange={onModelPersistenceChange}
-                data-testid={TOGGLE_MODEL_PERSISTENCE_TESTID}
-                {...buttonProps}
-              />
-            )}
-            {!isDataset && (
-              <div>
-                <Button
-                  icon="dashboard"
-                  onClick={() => onOpenModal(MODAL_TYPES.ADD_TO_DASHBOARD)}
-                  data-testid={ADD_TO_DASH_TESTID}
-                  {...buttonProps}
-                >
-                  {t`Add to dashboard`}
-                </Button>
-              </div>
-            )}
-            {canWrite && (
-              <div>
-                <Button
-                  icon="move"
-                  onClick={() => onOpenModal(MODAL_TYPES.MOVE)}
-                  data-testid={MOVE_TESTID}
-                  {...buttonProps}
-                >
-                  {t`Move`}
-                </Button>
-              </div>
-            )}
-            {!isDataset && !isAction && canWrite && (
-              <div>
-                <Button
-                  icon="model"
-                  onClick={handleTurnToModel}
-                  data-testid={TURN_INTO_DATASET_TESTID}
-                  {...buttonProps}
-                >
-                  {t`Turn into a model`}
-                </Button>
-              </div>
-            )}
-            {isDataset && canWrite && (
-              <div>
-                <Button
-                  icon="model_framed"
-                  onClick={turnDatasetIntoQuestion}
-                  data-testid=""
-                  {...buttonProps}
-                >
-                  {t`Turn back to saved question`}
-                </Button>
-              </div>
-            )}
-            {isSaved && isNative && !isDataset && canWrite && (
-              <div>
-                <Button
-                  icon="bolt"
-                  onClick={
-                    isAction ? turnActionIntoQuestion : turnQuestionIntoAction
-                  }
-                  {...buttonProps}
-                >
-                  {isAction
-                    ? t`Turn back to saved question`
-                    : t`Turn into an action`}
-                </Button>
-              </div>
-            )}
-            {canWrite && (
-              <div>
-                <Button
-                  icon="segment"
-                  onClick={() => onOpenModal(MODAL_TYPES.CLONE)}
-                  data-testid={CLONE_TESTID}
-                  {...buttonProps}
-                >
-                  {t`Duplicate`}
-                </Button>
-              </div>
-            )}
-            {canWrite && (
-              <div>
-                <Button
-                  icon="view_archive"
-                  onClick={() => onOpenModal(MODAL_TYPES.ARCHIVE)}
-                  data-testid={ARCHIVE_TESTID}
-                  {...buttonProps}
-                >
-                  {t`Archive`}
-                </Button>
-              </div>
-            )}
-          </PopoverContainer>
-        }
-=======
       <QuestionEntityMenu
         items={extraButtons}
         triggerIcon="ellipsis"
         tooltip={t`Move, archive, and more...`}
->>>>>>> bed5bfc6
       />
     </>
   );
