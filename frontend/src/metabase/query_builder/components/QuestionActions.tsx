--- conflicted
+++ resolved
@@ -184,7 +184,6 @@
         action: turnDatasetIntoQuestion,
       });
     }
-<<<<<<< HEAD
     if (isSaved && isNative && !isDataset) {
       extraButtons.push({
         title: isAction
@@ -194,11 +193,9 @@
         action: isAction ? turnActionIntoQuestion : turnQuestionIntoAction,
       });
     }
-=======
   }
 
   if (!question.query().readOnly()) {
->>>>>>> a0d5079d
     extraButtons.push({
       title: t`Duplicate`,
       icon: "segment",
