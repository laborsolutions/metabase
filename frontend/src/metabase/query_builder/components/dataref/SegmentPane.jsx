--- conflicted
+++ resolved
@@ -36,14 +36,6 @@
     static propTypes = {
         segment: PropTypes.object.isRequired,
         datasetQuery: PropTypes.object,
-<<<<<<< HEAD
-        loadTableAndForeignKeysFn: PropTypes.func.isRequired,
-        runQuestionQuery: PropTypes.func.isRequired,
-        setDatasetQuery: PropTypes.func.isRequired,
-        setCardAndRun: PropTypes.func.isRequired,
-        question: PropTypes.object.isRequired,
-        originalQuestion: PropTypes.object.isRequired
-=======
         fetchTableMetadata: PropTypes.func.isRequired,
         runQuestionQuery: PropTypes.func.isRequired,
         updateQuestion: PropTypes.func.isRequired,
@@ -51,7 +43,6 @@
         question: PropTypes.object.isRequired,
         originalQuestion: PropTypes.object.isRequired,
         metadata: PropTypes.object.isRequired
->>>>>>> da136a5e
     };
 
     componentWillMount() {
@@ -73,12 +64,6 @@
             this.props.updateQuestion(query.question())
             this.props.runQuestionQuery();
         }
-<<<<<<< HEAD
-        Query.addFilter(datasetQuery.query, ["SEGMENT", this.props.segment.id]);
-        this.props.setDatasetQuery(datasetQuery);
-        this.props.runQuestionQuery();
-=======
->>>>>>> da136a5e
     }
 
     newCard() {
