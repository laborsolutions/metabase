--- conflicted
+++ resolved
@@ -20,7 +20,6 @@
   keymap,
 } from "@codemirror/view";
 import { type Tag, tags } from "@lezer/highlight";
-<<<<<<< HEAD
 import {
   type EditorState,
   type Extension,
@@ -28,12 +27,7 @@
   type ReactCodeMirrorRef,
   StateEffect,
   StateField,
-=======
-import type {
-  EditorState,
-  Extension,
-  Transaction,
->>>>>>> eb931d72
+  type Transaction,
 } from "@uiw/react-codemirror";
 import cx from "classnames";
 import { getNonce } from "get-nonce";
@@ -283,51 +277,6 @@
   );
 }
 
-<<<<<<< HEAD
-const highlightLinesEffect = StateEffect.define<Range<Decoration>[]>();
-const highlightLinesDecoration = Decoration.mark({
-  class: "cm-highlight-line",
-});
-
-function highlightLines() {
-  return StateField.define({
-    create() {
-      return Decoration.none;
-    },
-    update(value, transaction) {
-      value = value.map(transaction.changes);
-
-      for (const effect of transaction.effects) {
-        if (effect.is(highlightLinesEffect)) {
-          value = value.update({ filter: () => false });
-          value = value.update({ add: effect.value });
-        }
-      }
-
-      return value;
-    },
-    provide: field => EditorView.decorations.from(field),
-  });
-}
-
-export function useHighlightLines(
-  editorRef: RefObject<ReactCodeMirrorRef>,
-  highlightedLineNumbers: number[] = [],
-) {
-  useEffect(() => {
-    const view = editorRef.current?.view;
-    if (!view) {
-      return;
-    }
-
-    const lines = highlightedLineNumbers.map(line => view.state.doc.line(line));
-    const lineRanges = lines.map(line =>
-      highlightLinesDecoration.range(line.from, line.to),
-    );
-
-    view.dispatch({ effects: highlightLinesEffect.of(lineRanges) });
-  }, [editorRef, highlightedLineNumbers]);
-=======
 export function insertIndent({
   state,
   dispatch,
@@ -349,5 +298,49 @@
   );
 
   return true;
->>>>>>> eb931d72
+}
+
+const highlightLinesEffect = StateEffect.define<Range<Decoration>[]>();
+const highlightLinesDecoration = Decoration.mark({
+  class: "cm-highlight-line",
+});
+
+function highlightLines() {
+  return StateField.define({
+    create() {
+      return Decoration.none;
+    },
+    update(value, transaction) {
+      value = value.map(transaction.changes);
+
+      for (const effect of transaction.effects) {
+        if (effect.is(highlightLinesEffect)) {
+          value = value.update({ filter: () => false });
+          value = value.update({ add: effect.value });
+        }
+      }
+
+      return value;
+    },
+    provide: field => EditorView.decorations.from(field),
+  });
+}
+
+export function useHighlightLines(
+  editorRef: RefObject<ReactCodeMirrorRef>,
+  highlightedLineNumbers: number[] = [],
+) {
+  useEffect(() => {
+    const view = editorRef.current?.view;
+    if (!view) {
+      return;
+    }
+
+    const lines = highlightedLineNumbers.map(line => view.state.doc.line(line));
+    const lineRanges = lines.map(line =>
+      highlightLinesDecoration.range(line.from, line.to),
+    );
+
+    view.dispatch({ effects: highlightLinesEffect.of(lineRanges) });
+  }, [editorRef, highlightedLineNumbers]);
 }