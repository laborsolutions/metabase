import CodeMirror, {
  type ReactCodeMirrorRef,
  type ViewUpdate,
} from "@uiw/react-codemirror";
import {
  forwardRef,
  useCallback,
  useEffect,
  useImperativeHandle,
  useRef,
} from "react";

import { isEventOverElement } from "metabase/lib/dom";
import * as Lib from "metabase-lib";
import type { CardId } from "metabase-types/api";

import type { SelectionRange } from "../types";

export type CodeMirrorEditorProps = {
  query: Lib.Query;
  highlightedLineNumbers?: number[];
  readOnly?: boolean;
  onChange?: (queryText: string) => void;
  onRunQuery?: () => void;
  onCursorMoveOverCardTag?: (id: CardId) => void;
  onRightClickSelection?: () => void;
  onSelectionChange?: (range: SelectionRange[]) => void;
};

export interface CodeMirrorEditorRef {
  focus: () => void;
  getSelectionTarget: () => Element | null;
}

import S from "./CodeMirrorEditor.module.css";
import { useExtensions, useHighlightLines } from "./extensions";
import {
  areAllRangesEqual,
  getPlaceholderText,
  getSelectedRanges,
  matchCardIdAtCursor,
} from "./util";

export const CodeMirrorEditor = forwardRef<
  CodeMirrorEditorRef,
  CodeMirrorEditorProps
>(function CodeMirrorEditor(
  {
    query,
    highlightedLineNumbers,
    readOnly,
    onChange,
    onRunQuery,
    onSelectionChange,
    onRightClickSelection,
    onCursorMoveOverCardTag,
  },
  ref,
) {
  const editorRef = useRef<ReactCodeMirrorRef>(null);
  const extensions = useExtensions({ query, onRunQuery });
  useHighlightLines(editorRef, highlightedLineNumbers);

  const engine = Lib.engine(query);
  const placeholder = getPlaceholderText(engine);

  useImperativeHandle(ref, () => {
    return {
      focus() {
        editorRef.current?.editor?.focus();
      },
      getSelectionTarget() {
        return document.querySelector(".cm-selectionBackground");
      },
    };
  }, []);

  const handleUpdate = useCallback(
    (update: ViewUpdate) => {
      // handle selection changes
<<<<<<< HEAD
      const value = update.state.doc.toString();

      if (onSelectionChange) {
        const beforeSelection = update.startState.selection.main;
        const afterSelection = update.state.selection.main;

        if (
          beforeSelection.head !== afterSelection.head ||
          beforeSelection.anchor !== afterSelection.anchor
        ) {
          // only forward changes if the selection has actually changed
          onSelectionChange(convertSelectionToRange(value, afterSelection));
=======
      if (onSelectionChange) {
        const beforeRanges = getSelectedRanges(update.startState);
        const afterRanges = getSelectedRanges(update.state);

        if (!areAllRangesEqual(beforeRanges, afterRanges)) {
          onSelectionChange(afterRanges);
>>>>>>> 20e9cd8f
        }
      }
      if (onCursorMoveOverCardTag) {
        if (
          update.startState.selection.main.head !==
          update.state.selection.main.head
        ) {
          const cardId = matchCardIdAtCursor(update.state);
          if (cardId !== null) {
            onCursorMoveOverCardTag(cardId);
          }
        }
      }
    },
    [onSelectionChange, onCursorMoveOverCardTag],
  );

  useEffect(() => {
    function handler(evt: MouseEvent) {
      const selection = editorRef.current?.state?.selection.main;
      if (!selection) {
        return;
      }

      const selections = Array.from(
        document.querySelectorAll(".cm-selectionBackground"),
      );

      if (selections.some((selection) => isEventOverElement(evt, selection))) {
        evt.preventDefault();
        onRightClickSelection?.();
      }
    }
    document.addEventListener("contextmenu", handler);
    return () => document.removeEventListener("contextmenu", handler);
  }, [onRightClickSelection]);

  return (
    <CodeMirror
      ref={editorRef}
      data-testid="native-query-editor"
      className={S.editor}
      extensions={extensions}
      value={Lib.rawNativeQuery(query)}
      readOnly={readOnly}
      onChange={onChange}
      height="100%"
      onUpdate={handleUpdate}
      autoFocus
      placeholder={placeholder}
    />
  );
});<|MERGE_RESOLUTION|>--- conflicted
+++ resolved
@@ -78,27 +78,12 @@
   const handleUpdate = useCallback(
     (update: ViewUpdate) => {
       // handle selection changes
-<<<<<<< HEAD
-      const value = update.state.doc.toString();
-
-      if (onSelectionChange) {
-        const beforeSelection = update.startState.selection.main;
-        const afterSelection = update.state.selection.main;
-
-        if (
-          beforeSelection.head !== afterSelection.head ||
-          beforeSelection.anchor !== afterSelection.anchor
-        ) {
-          // only forward changes if the selection has actually changed
-          onSelectionChange(convertSelectionToRange(value, afterSelection));
-=======
       if (onSelectionChange) {
         const beforeRanges = getSelectedRanges(update.startState);
         const afterRanges = getSelectedRanges(update.state);
 
         if (!areAllRangesEqual(beforeRanges, afterRanges)) {
           onSelectionChange(afterRanges);
->>>>>>> 20e9cd8f
         }
       }
       if (onCursorMoveOverCardTag) {
