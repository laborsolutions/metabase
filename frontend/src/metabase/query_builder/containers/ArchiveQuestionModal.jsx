--- conflicted
+++ resolved
@@ -1,20 +1,15 @@
 import React, { Component } from "react";
-<<<<<<< HEAD
-import { t } from "c-3po";
-=======
 import { connect } from "react-redux";
+
 import { t } from "ttag";
+
 import Button from "metabase/components/Button";
 import Icon from "metabase/components/Icon";
 import ModalWithTrigger from "metabase/components/ModalWithTrigger";
 import Tooltip from "metabase/components/Tooltip";
 
-import { archiveQuestion } from "metabase/query_builder/actions";
->>>>>>> def54a00
-
 import ArchiveModal from "metabase/components/ArchiveModal";
 
-import { connect } from "react-redux";
 import { archiveQuestion } from "metabase/query_builder/actions";
 
 @connect(null, { onArchive: archiveQuestion })
