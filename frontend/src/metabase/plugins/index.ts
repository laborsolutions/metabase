import React, {
  type ComponentType,
  type Dispatch,
  type HTMLAttributes,
  type ReactNode,
  type SetStateAction,
  useMemo,
} from "react";
import { t } from "ttag";
import type { AnySchema } from "yup";

import noResultsSource from "assets/img/no_results.svg";
import {
  getPerformanceTabMetadata,
  strategies,
} from "metabase/admin/performance/constants/complex";
import type { ModelWithClearableCache } from "metabase/admin/performance/types";
import { UNABLE_TO_CHANGE_ADMIN_PERMISSIONS } from "metabase/admin/permissions/constants/messages";
import {
  type DataPermission,
  DataPermissionValue,
  type DatabaseEntityId,
  type EntityId,
  type PermissionSubject,
} from "metabase/admin/permissions/types";
import { InteractiveEmbeddingSettings } from "metabase/admin/settings/components/EmbeddingSettings/InteractiveEmbeddingSettings";
import type { ADMIN_SETTINGS_SECTIONS } from "metabase/admin/settings/selectors";
import type {
  MetricFilterControlsProps,
  MetricFilterSettings,
} from "metabase/browse/metrics";
import type {
  ModelFilterControlsProps,
  ModelFilterSettings,
} from "metabase/browse/models";
import type { LinkProps } from "metabase/core/components/Link";
import type { EmbeddingEntityType } from "metabase/embedding-sdk/store";
import { getIconBase } from "metabase/lib/icon";
import type { MetabotContext } from "metabase/metabot";
import type { PaletteAction } from "metabase/palette/types";
import PluginPlaceholder from "metabase/plugins/components/PluginPlaceholder";
import type { SearchFilterComponent } from "metabase/search/types";
import type { IconName, IconProps, StackProps } from "metabase/ui";
import type * as Lib from "metabase-lib";
import type Question from "metabase-lib/v1/Question";
import type Database from "metabase-lib/v1/metadata/Database";
import type { UiParameter } from "metabase-lib/v1/parameters/types";
import type {
  BaseEntityId,
  BaseUser,
  Bookmark,
  CacheableDashboard,
  CacheableModel,
  Collection,
  CollectionAuthorityLevelConfig,
  CollectionEssentials,
  CollectionId,
  CollectionInstanceAnaltyicsConfig,
  Dashboard,
  DatabaseId,
  Database as DatabaseType,
  Dataset,
  DatasetError,
  DatasetErrorType,
  Group,
  GroupPermissions,
  GroupsPermissions,
  ModelCacheRefreshStatus,
  Pulse,
  Revision,
  TableId,
  User,
} from "metabase-types/api";
import type { AdminPathKey, State } from "metabase-types/store";

import type {
  GetAuthProviders,
  PluginGroupManagersType,
  PluginLLMAutoDescription,
} from "./types";

// functions called when the application is started
export const PLUGIN_APP_INIT_FUNCTIONS = [];

// function to determine the landing page
export const PLUGIN_LANDING_PAGE = [];

export const PLUGIN_REDUX_MIDDLEWARES = [];

// override for LogoIcon
export const PLUGIN_LOGO_ICON_COMPONENTS = [];

// admin nav items and routes
export const PLUGIN_ADMIN_NAV_ITEMS = [];
export const PLUGIN_ADMIN_ROUTES = [];
export const PLUGIN_ADMIN_ALLOWED_PATH_GETTERS: ((
  user: any,
) => AdminPathKey[])[] = [];

export const PLUGIN_ADMIN_TOOLS = {
  COMPONENT: null,
};

export const PLUGIN_ADMIN_TROUBLESHOOTING = {
  EXTRA_ROUTES: [] as ReactNode[],
  GET_EXTRA_NAV: (): ReactNode[] => [],
};

export const PLUGIN_ADMIN_SETTINGS = {
  InteractiveEmbeddingSettings: InteractiveEmbeddingSettings,
};

// functions that update the sections
export const PLUGIN_ADMIN_SETTINGS_UPDATES: ((
  sections: typeof ADMIN_SETTINGS_SECTIONS,
) => void)[] = [];

// admin permissions
export const PLUGIN_ADMIN_PERMISSIONS_DATABASE_ROUTES = [];
export const PLUGIN_ADMIN_PERMISSIONS_DATABASE_GROUP_ROUTES = [];
export const PLUGIN_ADMIN_PERMISSIONS_DATABASE_POST_ACTIONS = {
  impersonated: null,
};
export const PLUGIN_ADMIN_PERMISSIONS_DATABASE_ACTIONS = {
  impersonated: [],
};

export const PLUGIN_ADMIN_PERMISSIONS_TABLE_OPTIONS = [];

export const PLUGIN_ADMIN_PERMISSIONS_TABLE_ROUTES = [];
export const PLUGIN_ADMIN_PERMISSIONS_TABLE_GROUP_ROUTES = [];
export const PLUGIN_ADMIN_PERMISSIONS_TABLE_FIELDS_OPTIONS = [];
export const PLUGIN_ADMIN_PERMISSIONS_TABLE_FIELDS_CONFIRMATIONS = [] as Array<
  (
    _permissions: GroupsPermissions,
    _groupId: number,
    _entityId: EntityId,
    _value: DataPermissionValue,
  ) => any
>;
export const PLUGIN_ADMIN_PERMISSIONS_TABLE_FIELDS_ACTIONS = {
  sandboxed: [],
};
export const PLUGIN_ADMIN_PERMISSIONS_TABLE_FIELDS_POST_ACTION = {
  sandboxed: null,
};

export const PLUGIN_DATA_PERMISSIONS: {
  permissionsPayloadExtraSelectors: ((
    state: State,
  ) => [Record<string, undefined | { group_id: string }[]>, string[]])[];
  hasChanges: ((state: State) => boolean)[];
  shouldRestrictNativeQueryPermissions: (
    permissions: GroupsPermissions,
    groupId: number,
    entityId: EntityId,
    permission: DataPermission,
    value: DataPermissionValue,
    database: Database,
  ) => boolean;

  upgradeViewPermissionsIfNeeded:
    | ((
        permissions: GroupsPermissions,
        groupId: number,
        entityId: EntityId,
        value: any,
        database: Database,
        permission: DataPermission,
      ) => GroupPermissions)
    | null;
} = {
  permissionsPayloadExtraSelectors: [],
  hasChanges: [],
  upgradeViewPermissionsIfNeeded: null,
  shouldRestrictNativeQueryPermissions: () => false,
};

// user form fields, e.x. login attributes
export const PLUGIN_ADMIN_USER_FORM_FIELDS = {
  FormLoginAttributes: PluginPlaceholder,
};

// menu items in people management tab
export const PLUGIN_ADMIN_USER_MENU_ITEMS = [];
export const PLUGIN_ADMIN_USER_MENU_ROUTES = [];

// auth settings
interface AuthTabs {
  name: string;
  key: string;
  to: string;
}

export const PLUGIN_ADMIN_SETTINGS_AUTH_TABS: AuthTabs[] = [];

// authentication providers

export const PLUGIN_AUTH_PROVIDERS: GetAuthProviders[] = [];

export const PLUGIN_LDAP_FORM_FIELDS = {
  formFieldAttributes: [] as string[],
  defaultableFormFieldAttributes: [] as string[],
  formFieldsSchemas: {} as Record<string, AnySchema>,
  UserProvisioning: (() => null) as ComponentType<{
    settings: {
      [setting: string]: {
        display_name?: string | undefined;
        warningMessage?: string | undefined;
        description?: string | ReactNode | undefined;
        note?: string | undefined;
      };
    };
    fields: {
      [field: string]: {
        name: string;
        default: boolean;
      };
    };
  }>,
};

// Only show the password tab in account settings if these functions all return true.
// Otherwise, the user is logged in via SSO and should hide first name, last name, and email field in profile settings metabase#23298.
export const PLUGIN_IS_PASSWORD_USER: ((user: User) => boolean)[] = [];

const defaultLandingPageIllustration = {
  src: "app/img/bridge.svg",
  isDefault: true,
};

const defaultLoginPageIllustration = {
  src: "app/img/bridge.svg",
  isDefault: true,
};

const getLoadingMessage = (isSlow: boolean = false) =>
  isSlow ? t`Waiting for results...` : t`Doing science...`;

// selectors that customize behavior between app versions
export const PLUGIN_SELECTORS = {
  canWhitelabel: (_state: State) => false,
  getLoadingMessageFactory: (_state: State) => getLoadingMessage,
  getIsWhiteLabeling: (_state: State) => false,
  // eslint-disable-next-line no-literal-metabase-strings -- This is the actual Metabase name, so we don't want to translate it.
  getApplicationName: (_state: State) => "Metabase",
  getShowMetabaseLinks: (_state: State) => true,
  getLoginPageIllustration: (_state: State): IllustrationValue => {
    return defaultLoginPageIllustration;
  },
  getLandingPageIllustration: (_state: State): IllustrationValue => {
    return defaultLandingPageIllustration;
  },
  getNoDataIllustration: (_state: State): string => {
    return noResultsSource;
  },
  getNoObjectIllustration: (_state: State): string => {
    return noResultsSource;
  },
};

export type IllustrationValue = {
  src: string;
  isDefault: boolean;
} | null;

export const PLUGIN_FORM_WIDGETS: Record<string, ComponentType<any>> = {};

// snippet sidebar
export const PLUGIN_SNIPPET_SIDEBAR_PLUS_MENU_OPTIONS = [];
export const PLUGIN_SNIPPET_SIDEBAR_ROW_RENDERERS = {};
export const PLUGIN_SNIPPET_SIDEBAR_MODALS = [];
export const PLUGIN_SNIPPET_SIDEBAR_HEADER_BUTTONS = [];

interface PluginDashboardSubscriptionParametersSectionOverride {
  Component?: ComponentType<{
    className?: string;
    parameters: UiParameter[];
    hiddenParameters?: string;
    dashboard: Dashboard;
    pulse: Pulse;
    setPulseParameters: (parameters: UiParameter[]) => void;
  }>;
}
export const PLUGIN_DASHBOARD_SUBSCRIPTION_PARAMETERS_SECTION_OVERRIDE: PluginDashboardSubscriptionParametersSectionOverride =
  {
    Component: undefined,
  };

export const PLUGIN_LLM_AUTODESCRIPTION: PluginLLMAutoDescription = {
  isEnabled: () => false,
  LLMSuggestQuestionInfo: PluginPlaceholder,
};

const AUTHORITY_LEVEL_REGULAR: CollectionAuthorityLevelConfig = {
  type: null,
  name: t`Regular`,
  icon: "folder",
};

export type ItemWithCollection = { collection: CollectionEssentials };

type GetCollectionIdType = (
  sourceCollectionId?: CollectionId | null,
) => CollectionId | null;

export type CollectionAuthorityLevelDisplayProps = {
  collection: Collection;
};

export const PLUGIN_COLLECTIONS = {
  AUTHORITY_LEVEL: {
    [JSON.stringify(AUTHORITY_LEVEL_REGULAR.type)]: AUTHORITY_LEVEL_REGULAR,
  },
  COLLECTION_TYPES: {
    [JSON.stringify(AUTHORITY_LEVEL_REGULAR.type)]: AUTHORITY_LEVEL_REGULAR,
  },
  REGULAR_COLLECTION: AUTHORITY_LEVEL_REGULAR,
  isRegularCollection: (_data: Partial<Collection> | Bookmark) => true,
  getCollectionType: (
    _collection: Partial<Collection>,
  ): CollectionAuthorityLevelConfig | CollectionInstanceAnaltyicsConfig =>
    AUTHORITY_LEVEL_REGULAR,
  useGetDefaultCollectionId: null as GetCollectionIdType | null,
  CUSTOM_INSTANCE_ANALYTICS_COLLECTION_ENTITY_ID: "" as BaseEntityId | "",
  INSTANCE_ANALYTICS_ADMIN_READONLY_MESSAGE: UNABLE_TO_CHANGE_ADMIN_PERMISSIONS,
  getAuthorityLevelMenuItems: (
    _collection: Collection,
    _onUpdate: (collection: Collection, values: Partial<Collection>) => void,
  ): React.ReactNode[] => [],
  getIcon: getIconBase,
  filterOutItemsFromInstanceAnalytics: <Item extends ItemWithCollection>(
    items: Item[],
  ) => items as Item[],
  canCleanUp: (_collection: Collection) => false as boolean,
  useGetCleanUpMenuItems: (
    _collection: Collection,
  ): { menuItems: JSX.Element[] } => ({
    menuItems: [],
  }),
  cleanUpRoute: null as React.ReactElement | null,
  cleanUpAlert: (() => null) as (props: {
    collection: Collection;
  }) => JSX.Element | null,
};

export type CollectionAuthorityLevelIcon = ComponentType<
  Omit<IconProps, "name" | "tooltip"> & {
    collection: Pick<Collection, "authority_level">;
    tooltip?: "default" | "belonging";
    archived?: boolean;
  }
>;

type CollectionInstanceAnalyticsIcon = React.ComponentType<
  Omit<IconProps, "name"> & {
    collection: Collection;
    entity: "collection" | "question" | "model" | "dashboard" | "metric";
  }
>;

type FormCollectionAuthorityLevelPicker = React.ComponentType<
  HTMLAttributes<HTMLDivElement> & { name: string; title?: string }
>;

export const PLUGIN_COLLECTION_COMPONENTS = {
  CollectionAuthorityLevelIcon:
    PluginPlaceholder as CollectionAuthorityLevelIcon,
  FormCollectionAuthorityLevelPicker:
    PluginPlaceholder as FormCollectionAuthorityLevelPicker,
  CollectionInstanceAnalyticsIcon:
    PluginPlaceholder as CollectionInstanceAnalyticsIcon,
  CollectionAuthorityLevelDisplay:
    PluginPlaceholder as ComponentType<CollectionAuthorityLevelDisplayProps>,
};

export type RevisionOrModerationEvent = {
  title: string;
  timestamp: string;
  icon: IconName | { name: IconName; color: string } | Record<string, never>;
  description?: string;
  revision?: Revision;
};

export const PLUGIN_MODERATION = {
  isEnabled: () => false,
  EntityModerationIcon: PluginPlaceholder,
  QuestionModerationSection: PluginPlaceholder,
  ModerationReviewBanner: PluginPlaceholder,
  ModerationReviewTextForQuestion: PluginPlaceholder,
  ModerationReviewTextForDashboard: PluginPlaceholder,
  ModerationStatusIcon: PluginPlaceholder,
  getQuestionIcon: PluginPlaceholder,
  getStatusIcon: (_moderated_status?: string): string | IconProps | undefined =>
    undefined,
  getModerationTimelineEvents: (_reviews: any, _currentUser: BaseUser | null) =>
    [] as RevisionOrModerationEvent[],
  useDashboardMenuItems: (_model?: Dashboard, _reload?: () => void) => [],
  useQuestionMenuItems: (_model?: Question, _reload?: () => void) => [],
};

export type InvalidateNowButtonProps = {
  targetId: number;
  /** The type of object that the target is */
  targetModel: ModelWithClearableCache;
  targetName: string;
};

export type SidebarCacheSectionProps = {
  item: CacheableDashboard | Question;
  model: CacheableModel;
  setPage: Dispatch<SetStateAction<"default" | "caching">>;
};

export type SidebarCacheFormProps = {
  item: CacheableDashboard | Question;
  model: CacheableModel;
  onClose: () => void;
} & StackProps;

export type PreemptiveCachingSwitchProps = {
  handleSwitchToggle: () => void;
};

export const PLUGIN_CACHING = {
  isGranularCachingEnabled: () => false,
  StrategyFormLauncherPanel: PluginPlaceholder as any,
  GranularControlsExplanation: PluginPlaceholder as any,
  SidebarCacheSection:
    PluginPlaceholder as ComponentType<SidebarCacheSectionProps>,
  SidebarCacheForm: PluginPlaceholder as ComponentType<
    SidebarCacheFormProps & { onBack: () => void }
  >,
  InvalidateNowButton:
    PluginPlaceholder as ComponentType<InvalidateNowButtonProps>,
  hasQuestionCacheSection: (_question: Question) => false,
  canOverrideRootStrategy: false,
  /** Metadata describing the different kinds of strategies */
  strategies: strategies,
  DashboardAndQuestionCachingTab: PluginPlaceholder as any,
  StrategyEditorForQuestionsAndDashboards: PluginPlaceholder as any,
  getTabMetadata: getPerformanceTabMetadata,
  PreemptiveCachingSwitch:
    PluginPlaceholder as ComponentType<PreemptiveCachingSwitchProps>,
};

export const PLUGIN_REDUCERS: {
  applicationPermissionsPlugin: any;
  sandboxingPlugin: any;
  shared: any;
  metabotPlugin: any;
} = {
  applicationPermissionsPlugin: () => null,
  sandboxingPlugin: () => null,
  shared: () => null,
  metabotPlugin: () => null,
};

export const PLUGIN_ADVANCED_PERMISSIONS = {
  addDatabasePermissionOptions: (permissions: any[], _database: Database) =>
    permissions,
  addSchemaPermissionOptions: (permissions: any[], _value: string) =>
    permissions,
  addTablePermissionOptions: (permissions: any[], _value: string) =>
    permissions,
  getDatabaseLimitedAccessPermission: (_value: string) => null,
  isAccessPermissionDisabled: (
    _value: string,
    _subject: "schemas" | "tables" | "fields",
  ) => false,
  isRestrictivePermission: (_value: string) => false,
  shouldShowViewDataColumn: false,
  defaultViewDataPermission: DataPermissionValue.UNRESTRICTED,
};

export const PLUGIN_FEATURE_LEVEL_PERMISSIONS = {
  getFeatureLevelDataPermissions: (
    _entityId: DatabaseEntityId,
    _groupId: number,
    _isAdmin: boolean,
    _permissions: GroupsPermissions,
    _dataAccessPermissionValue: DataPermissionValue,
    _defaultGroup: Group,
    _permissionSubject: PermissionSubject,
  ) => {
    return [] as any;
  },
  getDataColumns: (_subject: PermissionSubject) => [] as any,
  getDownloadWidgetMessageOverride: (_result: Dataset): string | null => null,
  canDownloadResults: (_result: Dataset): boolean => true,
  dataModelQueryProps: {} as any,
  databaseDetailsQueryProps: {} as any,
};

export const PLUGIN_APPLICATION_PERMISSIONS = {
  getRoutes: (): ReactNode => null,
  tabs: [] as any,
  selectors: {
    canAccessSettings: (_state: any) => false,
    canManageSubscriptions: (_state: any) => true,
  },
};

// Comes with PLUGIN_APPLICATION_PERMISSIONS
export interface UserWithApplicationPermissions extends User {
  permissions?: {
    can_access_monitoring: boolean;
    can_access_setting: boolean;
    can_access_subscription: boolean;
  };
}

export const PLUGIN_GROUP_MANAGERS: PluginGroupManagersType = {
  UserTypeToggle: () => null as any,
  UserTypeCell: null,

  getChangeMembershipConfirmation: () => null,
  getRemoveMembershipConfirmation: () => null,

  deleteGroup: null,
  confirmDeleteMembershipAction: null,
  confirmUpdateMembershipAction: null,
};

export const PLUGIN_MODEL_PERSISTENCE = {
  isModelLevelPersistenceEnabled: () => false,
  ModelCacheToggle: PluginPlaceholder as ({
    persistedModel,
    model,
  }: {
    persistedModel?: ModelCacheRefreshStatus;
    model: Question;
  }) => JSX.Element,
};

export const PLUGIN_EMBEDDING = {
  isEnabled: () => false,
  isInteractiveEmbeddingEnabled: (_state: State) => false,
};

export interface SimpleDataPickerProps {
  filterByDatabaseId: number | null;
  selectedEntity?: TableId;
  isInitiallyOpen: boolean;
  triggerElement: ReactNode;
  setSourceTableFn: (tableId: TableId) => void;
  entityTypes: EmbeddingEntityType[];
}

export const PLUGIN_EMBEDDING_SDK = {
  isEnabled: () => false,
  SimpleDataPicker: (_props: SimpleDataPickerProps) => null,
};

export const PLUGIN_CONTENT_VERIFICATION = {
  contentVerificationEnabled: false,
  VerifiedFilter: {} as SearchFilterComponent<"verified">,
  sortCollectionsByVerification: (
    _a: CollectionEssentials,
    _b: CollectionEssentials,
  ) => 0,

  ModelFilterControls: (_props: ModelFilterControlsProps) => null,
  getDefaultModelFilters: (_state: State): ModelFilterSettings => ({
    verified: false,
  }),

  getDefaultMetricFilters: (_state: State): MetricFilterSettings => ({
    verified: false,
  }),
  MetricFilterControls: (_props: MetricFilterControlsProps) => null,
};

export type InsightsLinkProps = (
  | {
      question: Pick<Question, "id" | "collection">;
      dashboard?: never;
    }
  | {
      question?: never;
      dashboard: Pick<Dashboard, "id" | "collection">;
    }
) &
  Omit<LinkProps, "to">;

export const PLUGIN_AUDIT = {
  isAuditDb: (_db: DatabaseType) => false,
  InsightsLink: PluginPlaceholder as ComponentType<InsightsLinkProps>,
};

type GdriveConnectionModalProps = {
  isModalOpen: boolean;
  onClose: () => void;
  reconnect: boolean;
};

export const PLUGIN_UPLOAD_MANAGEMENT = {
  UploadManagementTable: PluginPlaceholder,
  GdriveSyncStatus: PluginPlaceholder,
  GdriveConnectionModal:
    PluginPlaceholder as ComponentType<GdriveConnectionModalProps>,
  GdriveSidebarMenuItem: PluginPlaceholder as ComponentType<{
    onClick: () => void;
  }>,
  GdriveDbMenu: PluginPlaceholder,
};

export const PLUGIN_IS_EE_BUILD = {
  isEEBuild: () => false,
};

export const PLUGIN_RESOURCE_DOWNLOADS = {
  /**
   * Returns if 'download results' on cards and pdf exports are enabled in public and embedded contexts.
   */
  areDownloadsEnabled: (_args: {
    hide_download_button?: boolean | null;
<<<<<<< HEAD
    downloads?: boolean | null;
  }) => true,
};

const defaultMetabotContextValue: MetabotContext = {
  getChatContext: () => ({}) as any,
  registerChatContextProvider: () => () => {},
};

export type FixSqlQueryButtonProps = {
  query: Lib.Query;
  queryError: DatasetError;
  queryErrorType: DatasetErrorType | undefined;
  onQueryFix: (fixedQuery: Lib.Query, fixedLineNumbers: number[]) => void;
  onHighlightLines: (fixedLineNumbers: number[]) => void;
};

export type PluginAiSqlFixer = {
  FixSqlQueryButton: ComponentType<FixSqlQueryButtonProps>;
};

export const PLUGIN_AI_SQL_FIXER: PluginAiSqlFixer = {
  FixSqlQueryButton: PluginPlaceholder,
};

export type GenerateSqlQueryButtonProps = {
  className?: string;
  prompt: string;
  databaseId: DatabaseId;
  onGenerateQuery: (queryText: string) => void;
};

export type PluginAiSqlGeneration = {
  GenerateSqlQueryButton: ComponentType<GenerateSqlQueryButtonProps>;
};

export const PLUGIN_AI_SQL_GENERATION: PluginAiSqlGeneration = {
  GenerateSqlQueryButton: PluginPlaceholder,
};

export const PLUGIN_METABOT = {
  Metabot: () => null as React.ReactElement | null,
  defaultMetabotContextValue,
  MetabotContext: React.createContext(defaultMetabotContextValue),
  getMetabotProvider: () => {
    return ({ children }: { children: React.ReactNode }) =>
      React.createElement(
        PLUGIN_METABOT.MetabotContext.Provider,
        { value: PLUGIN_METABOT.defaultMetabotContextValue },
        children,
      );
  },
  useMetabotPalletteActions: (_searchText: string) =>
    useMemo(() => [] as PaletteAction[], []),
};

export const PLUGIN_GO_MENU = {
  getMenuItems: (_dispatch: any) => [] as Array<any>,
=======
    downloads?: string | boolean | null;
  }) => ({ pdf: true, dashcard: true }),
>>>>>>> e8ba2da5
};<|MERGE_RESOLUTION|>--- conflicted
+++ resolved
@@ -615,9 +615,8 @@
    */
   areDownloadsEnabled: (_args: {
     hide_download_button?: boolean | null;
-<<<<<<< HEAD
-    downloads?: boolean | null;
-  }) => true,
+    downloads?: string | boolean | null;
+  }) => ({ pdf: true, dashcard: true }),
 };
 
 const defaultMetabotContextValue: MetabotContext = {
@@ -674,8 +673,4 @@
 
 export const PLUGIN_GO_MENU = {
   getMenuItems: (_dispatch: any) => [] as Array<any>,
-=======
-    downloads?: string | boolean | null;
-  }) => ({ pdf: true, dashcard: true }),
->>>>>>> e8ba2da5
 };