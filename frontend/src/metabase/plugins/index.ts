import React, {
  type ComponentType,
  type Dispatch,
  type HTMLAttributes,
  type ReactNode,
  type SetStateAction,
  useMemo,
} from "react";
import { t } from "ttag";
import type { AnySchema } from "yup";

import noResultsSource from "assets/img/no_results.svg";
import {
  getPerformanceTabMetadata,
  strategies,
} from "metabase/admin/performance/constants/complex";
import type { ModelWithClearableCache } from "metabase/admin/performance/types";
import { UNABLE_TO_CHANGE_ADMIN_PERMISSIONS } from "metabase/admin/permissions/constants/messages";
import {
  type DataPermission,
  DataPermissionValue,
  type DatabaseEntityId,
  type EntityId,
  type PermissionSubject,
} from "metabase/admin/permissions/types";
import { InteractiveEmbeddingSettings } from "metabase/admin/settings/components/EmbeddingSettings/InteractiveEmbeddingSettings";
import type { ADMIN_SETTINGS_SECTIONS } from "metabase/admin/settings/selectors";
import type {
  MetricFilterControlsProps,
  MetricFilterSettings,
} from "metabase/browse/metrics";
import type {
  ModelFilterControlsProps,
  ModelFilterSettings,
} from "metabase/browse/models";
import type { LinkProps } from "metabase/core/components/Link";
import type { EmbeddingEntityType } from "metabase/embedding-sdk/store";
import { getIconBase } from "metabase/lib/icon";
import type { MetabotContext } from "metabase/metabot";
import type { PaletteAction } from "metabase/palette/types";
import PluginPlaceholder from "metabase/plugins/components/PluginPlaceholder";
import type { SearchFilterComponent } from "metabase/search/types";
import type { IconName, IconProps, StackProps } from "metabase/ui";
import type * as Lib from "metabase-lib";
import type Question from "metabase-lib/v1/Question";
import type Database from "metabase-lib/v1/metadata/Database";
import type { UiParameter } from "metabase-lib/v1/parameters/types";
import type {
  BaseEntityId,
  BaseUser,
  Bookmark,
  CacheableDashboard,
  CacheableModel,
  Collection,
  CollectionAuthorityLevelConfig,
  CollectionEssentials,
  CollectionId,
  CollectionInstanceAnaltyicsConfig,
  Dashboard,
  DatabaseId,
  Database as DatabaseType,
  Dataset,
  DatasetError,
  DatasetErrorType,
  Group,
  GroupPermissions,
  GroupsPermissions,
  ModelCacheRefreshStatus,
  Pulse,
  Revision,
  TableId,
  User,
} from "metabase-types/api";
import type { AdminPathKey, State } from "metabase-types/store";

import type {
  GetAuthProviders,
  PluginGroupManagersType,
  PluginLLMAutoDescription,
} from "./types";

// functions called when the application is started
export const PLUGIN_APP_INIT_FUNCTIONS = [];

export const PLUGIN_LANDING_PAGE = {
  getLandingPage: () => "/",
  LandingPageWidget: PluginPlaceholder,
};

export const PLUGIN_REDUX_MIDDLEWARES = [];

// override for LogoIcon
export const PLUGIN_LOGO_ICON_COMPONENTS = [];

// admin nav items and routes
export const PLUGIN_ADMIN_NAV_ITEMS = [];
export const PLUGIN_ADMIN_ROUTES = [];
export const PLUGIN_ADMIN_ALLOWED_PATH_GETTERS: ((
  user: any,
) => AdminPathKey[])[] = [];

export const PLUGIN_ADMIN_TOOLS = {
  COMPONENT: null,
};

export const PLUGIN_ADMIN_TROUBLESHOOTING = {
  EXTRA_ROUTES: [] as ReactNode[],
  GET_EXTRA_NAV: (): ReactNode[] => [],
};

export const PLUGIN_ADMIN_SETTINGS = {
  InteractiveEmbeddingSettings: InteractiveEmbeddingSettings,
};

// functions that update the sections
export const PLUGIN_ADMIN_SETTINGS_UPDATES: ((
  sections: typeof ADMIN_SETTINGS_SECTIONS,
) => void)[] = [];

// admin permissions
export const PLUGIN_ADMIN_PERMISSIONS_DATABASE_ROUTES = [];
export const PLUGIN_ADMIN_PERMISSIONS_DATABASE_GROUP_ROUTES = [];
export const PLUGIN_ADMIN_PERMISSIONS_DATABASE_POST_ACTIONS = {
  impersonated: null,
};
export const PLUGIN_ADMIN_PERMISSIONS_DATABASE_ACTIONS = {
  impersonated: [],
};

export const PLUGIN_ADMIN_PERMISSIONS_TABLE_OPTIONS = [];

export const PLUGIN_ADMIN_PERMISSIONS_TABLE_ROUTES = [];
export const PLUGIN_ADMIN_PERMISSIONS_TABLE_GROUP_ROUTES = [];
export const PLUGIN_ADMIN_PERMISSIONS_TABLE_FIELDS_OPTIONS = [];
export const PLUGIN_ADMIN_PERMISSIONS_TABLE_FIELDS_CONFIRMATIONS = [] as Array<
  (
    _permissions: GroupsPermissions,
    _groupId: number,
    _entityId: EntityId,
    _value: DataPermissionValue,
  ) => any
>;
export const PLUGIN_ADMIN_PERMISSIONS_TABLE_FIELDS_ACTIONS = {
  sandboxed: [],
};
export const PLUGIN_ADMIN_PERMISSIONS_TABLE_FIELDS_POST_ACTION = {
  sandboxed: null,
};

export const PLUGIN_DATA_PERMISSIONS: {
  permissionsPayloadExtraSelectors: ((
    state: State,
  ) => [Record<string, undefined | { group_id: string }[]>, string[]])[];
  hasChanges: ((state: State) => boolean)[];
  shouldRestrictNativeQueryPermissions: (
    permissions: GroupsPermissions,
    groupId: number,
    entityId: EntityId,
    permission: DataPermission,
    value: DataPermissionValue,
    database: Database,
  ) => boolean;

  upgradeViewPermissionsIfNeeded:
    | ((
        permissions: GroupsPermissions,
        groupId: number,
        entityId: EntityId,
        value: any,
        database: Database,
        permission: DataPermission,
      ) => GroupPermissions)
    | null;
} = {
  permissionsPayloadExtraSelectors: [],
  hasChanges: [],
  upgradeViewPermissionsIfNeeded: null,
  shouldRestrictNativeQueryPermissions: () => false,
};

// user form fields, e.x. login attributes
export const PLUGIN_ADMIN_USER_FORM_FIELDS = {
  FormLoginAttributes: PluginPlaceholder,
};

// menu items in people management tab
export const PLUGIN_ADMIN_USER_MENU_ITEMS = [];
export const PLUGIN_ADMIN_USER_MENU_ROUTES = [];

// auth settings
interface AuthTabs {
  name: string;
  key: string;
  to: string;
}

export const PLUGIN_ADMIN_SETTINGS_AUTH_TABS: AuthTabs[] = [];

// authentication providers

export const PLUGIN_AUTH_PROVIDERS: GetAuthProviders[] = [];

export const PLUGIN_LDAP_FORM_FIELDS = {
  formFieldAttributes: [] as string[],
  defaultableFormFieldAttributes: [] as string[],
  formFieldsSchemas: {} as Record<string, AnySchema>,
  UserProvisioning: (() => null) as ComponentType<{
    settings: {
      [setting: string]: {
        display_name?: string | undefined;
        description?: string | ReactNode | undefined;
        note?: string | undefined;
      };
    };
    fields: {
      [field: string]: {
        name: string;
        default: boolean;
      };
    };
  }>,
};

// Only show the password tab in account settings if these functions all return true.
// Otherwise, the user is logged in via SSO and should hide first name, last name, and email field in profile settings metabase#23298.
export const PLUGIN_IS_PASSWORD_USER: ((user: User) => boolean)[] = [];

const defaultLandingPageIllustration = {
  src: "app/img/bridge.svg",
  isDefault: true,
};

const defaultLoginPageIllustration = {
  src: "app/img/bridge.svg",
  isDefault: true,
};

const getLoadingMessage = (isSlow: boolean = false) =>
  isSlow ? t`Waiting for results...` : t`Doing science...`;

// selectors that customize behavior between app versions
export const PLUGIN_SELECTORS = {
  canWhitelabel: (_state: State) => false,
  getLoadingMessageFactory: (_state: State) => getLoadingMessage,
  getIsWhiteLabeling: (_state: State) => false,
  // eslint-disable-next-line no-literal-metabase-strings -- This is the actual Metabase name, so we don't want to translate it.
  getApplicationName: (_state: State) => "Metabase",
  getShowMetabaseLinks: (_state: State) => true,
  getLoginPageIllustration: (_state: State): IllustrationValue => {
    return defaultLoginPageIllustration;
  },
  getLandingPageIllustration: (_state: State): IllustrationValue => {
    return defaultLandingPageIllustration;
  },
  getNoDataIllustration: (_state: State): string => {
    return noResultsSource;
  },
  getNoObjectIllustration: (_state: State): string => {
    return noResultsSource;
  },
};

export type IllustrationValue = {
  src: string;
  isDefault: boolean;
} | null;

export const PLUGIN_FORM_WIDGETS: Record<string, ComponentType<any>> = {};

// snippet sidebar
export const PLUGIN_SNIPPET_SIDEBAR_PLUS_MENU_OPTIONS = [];
export const PLUGIN_SNIPPET_SIDEBAR_ROW_RENDERERS = {};
export const PLUGIN_SNIPPET_SIDEBAR_MODALS = [];
export const PLUGIN_SNIPPET_SIDEBAR_HEADER_BUTTONS = [];

interface PluginDashboardSubscriptionParametersSectionOverride {
  Component?: ComponentType<{
    className?: string;
    parameters: UiParameter[];
    hiddenParameters?: string;
    dashboard: Dashboard;
    pulse: Pulse;
    setPulseParameters: (parameters: UiParameter[]) => void;
  }>;
}
export const PLUGIN_DASHBOARD_SUBSCRIPTION_PARAMETERS_SECTION_OVERRIDE: PluginDashboardSubscriptionParametersSectionOverride =
  {
    Component: undefined,
  };

export const PLUGIN_LLM_AUTODESCRIPTION: PluginLLMAutoDescription = {
  isEnabled: () => false,
  LLMSuggestQuestionInfo: PluginPlaceholder,
};

const AUTHORITY_LEVEL_REGULAR: CollectionAuthorityLevelConfig = {
  type: null,
  name: t`Regular`,
  icon: "folder",
};

export type ItemWithCollection = { collection: CollectionEssentials };

type GetCollectionIdType = (
  sourceCollectionId?: CollectionId | null,
) => CollectionId | null;

export type CollectionAuthorityLevelDisplayProps = {
  collection: Collection;
};

export const PLUGIN_COLLECTIONS = {
  AUTHORITY_LEVEL: {
    [JSON.stringify(AUTHORITY_LEVEL_REGULAR.type)]: AUTHORITY_LEVEL_REGULAR,
  },
  COLLECTION_TYPES: {
    [JSON.stringify(AUTHORITY_LEVEL_REGULAR.type)]: AUTHORITY_LEVEL_REGULAR,
  },
  REGULAR_COLLECTION: AUTHORITY_LEVEL_REGULAR,
  isRegularCollection: (_data: Partial<Collection> | Bookmark) => true,
  getCollectionType: (
    _collection: Partial<Collection>,
  ): CollectionAuthorityLevelConfig | CollectionInstanceAnaltyicsConfig =>
    AUTHORITY_LEVEL_REGULAR,
  useGetDefaultCollectionId: null as GetCollectionIdType | null,
  CUSTOM_INSTANCE_ANALYTICS_COLLECTION_ENTITY_ID: "" as BaseEntityId | "",
  INSTANCE_ANALYTICS_ADMIN_READONLY_MESSAGE: UNABLE_TO_CHANGE_ADMIN_PERMISSIONS,
  getAuthorityLevelMenuItems: (
    _collection: Collection,
    _onUpdate: (collection: Collection, values: Partial<Collection>) => void,
  ): React.ReactNode[] => [],
  getIcon: getIconBase,
  filterOutItemsFromInstanceAnalytics: <Item extends ItemWithCollection>(
    items: Item[],
  ) => items as Item[],
  canCleanUp: (_collection: Collection) => false as boolean,
  useGetCleanUpMenuItems: (
    _collection: Collection,
  ): { menuItems: JSX.Element[] } => ({
    menuItems: [],
  }),
  cleanUpRoute: null as React.ReactElement | null,
  cleanUpAlert: (() => null) as (props: {
    collection: Collection;
  }) => JSX.Element | null,
};

export type CollectionAuthorityLevelIcon = ComponentType<
  Omit<IconProps, "name" | "tooltip"> & {
    collection: Pick<Collection, "authority_level">;
    tooltip?: "default" | "belonging";
    archived?: boolean;
  }
>;

type CollectionInstanceAnalyticsIcon = React.ComponentType<
  Omit<IconProps, "name"> & {
    collection: Collection;
    entity: "collection" | "question" | "model" | "dashboard" | "metric";
  }
>;

type FormCollectionAuthorityLevelPicker = React.ComponentType<
  HTMLAttributes<HTMLDivElement> & { name: string; title?: string }
>;

export const PLUGIN_COLLECTION_COMPONENTS = {
  CollectionAuthorityLevelIcon:
    PluginPlaceholder as CollectionAuthorityLevelIcon,
  FormCollectionAuthorityLevelPicker:
    PluginPlaceholder as FormCollectionAuthorityLevelPicker,
  CollectionInstanceAnalyticsIcon:
    PluginPlaceholder as CollectionInstanceAnalyticsIcon,
  CollectionAuthorityLevelDisplay:
    PluginPlaceholder as ComponentType<CollectionAuthorityLevelDisplayProps>,
};

export type RevisionOrModerationEvent = {
  title: string;
  timestamp: string;
  icon: IconName | { name: IconName; color: string } | Record<string, never>;
  description?: string;
  revision?: Revision;
};

export const PLUGIN_MODERATION = {
  isEnabled: () => false,
  EntityModerationIcon: PluginPlaceholder,
  QuestionModerationSection: PluginPlaceholder,
  ModerationReviewBanner: PluginPlaceholder,
  ModerationReviewTextForQuestion: PluginPlaceholder,
  ModerationReviewTextForDashboard: PluginPlaceholder,
  ModerationStatusIcon: PluginPlaceholder,
  getQuestionIcon: PluginPlaceholder,
  getStatusIcon: (_moderated_status?: string): string | IconProps | undefined =>
    undefined,
  getModerationTimelineEvents: (_reviews: any, _currentUser: BaseUser | null) =>
    [] as RevisionOrModerationEvent[],
  useDashboardMenuItems: (_model?: Dashboard, _reload?: () => void) => [],
  useQuestionMenuItems: (_model?: Question, _reload?: () => void) => [],
};

export type InvalidateNowButtonProps = {
  targetId: number;
  /** The type of object that the target is */
  targetModel: ModelWithClearableCache;
  targetName: string;
};

export type SidebarCacheSectionProps = {
  item: CacheableDashboard | Question;
  model: CacheableModel;
  setPage: Dispatch<SetStateAction<"default" | "caching">>;
};

export type SidebarCacheFormProps = {
  item: CacheableDashboard | Question;
  model: CacheableModel;
  onClose: () => void;
} & StackProps;

export type PreemptiveCachingSwitchProps = {
  handleSwitchToggle: () => void;
};

export const PLUGIN_CACHING = {
  isGranularCachingEnabled: () => false,
  StrategyFormLauncherPanel: PluginPlaceholder as any,
  GranularControlsExplanation: PluginPlaceholder as any,
  SidebarCacheSection:
    PluginPlaceholder as ComponentType<SidebarCacheSectionProps>,
  SidebarCacheForm: PluginPlaceholder as ComponentType<
    SidebarCacheFormProps & { onBack: () => void }
  >,
  InvalidateNowButton:
    PluginPlaceholder as ComponentType<InvalidateNowButtonProps>,
  hasQuestionCacheSection: (_question: Question) => false,
  canOverrideRootStrategy: false,
  /** Metadata describing the different kinds of strategies */
  strategies: strategies,
  DashboardAndQuestionCachingTab: PluginPlaceholder as any,
  StrategyEditorForQuestionsAndDashboards: PluginPlaceholder as any,
  getTabMetadata: getPerformanceTabMetadata,
  PreemptiveCachingSwitch:
    PluginPlaceholder as ComponentType<PreemptiveCachingSwitchProps>,
};

export const PLUGIN_REDUCERS: {
  applicationPermissionsPlugin: any;
  sandboxingPlugin: any;
  shared: any;
  metabotPlugin: any;
} = {
  applicationPermissionsPlugin: () => null,
  sandboxingPlugin: () => null,
  shared: () => null,
  metabotPlugin: () => null,
};

export const PLUGIN_ADVANCED_PERMISSIONS = {
  addDatabasePermissionOptions: (permissions: any[], _database: Database) =>
    permissions,
  addSchemaPermissionOptions: (permissions: any[], _value: string) =>
    permissions,
  addTablePermissionOptions: (permissions: any[], _value: string) =>
    permissions,
  getDatabaseLimitedAccessPermission: (_value: string) => null,
  isAccessPermissionDisabled: (
    _value: string,
    _subject: "schemas" | "tables" | "fields",
  ) => false,
  isRestrictivePermission: (_value: string) => false,
  shouldShowViewDataColumn: false,
  defaultViewDataPermission: DataPermissionValue.UNRESTRICTED,
};

export const PLUGIN_FEATURE_LEVEL_PERMISSIONS = {
  getFeatureLevelDataPermissions: (
    _entityId: DatabaseEntityId,
    _groupId: number,
    _isAdmin: boolean,
    _permissions: GroupsPermissions,
    _dataAccessPermissionValue: DataPermissionValue,
    _defaultGroup: Group,
    _permissionSubject: PermissionSubject,
  ) => {
    return [] as any;
  },
  getDataColumns: (_subject: PermissionSubject) => [] as any,
  getDownloadWidgetMessageOverride: (_result: Dataset): string | null => null,
  canDownloadResults: (_result: Dataset): boolean => true,
  dataModelQueryProps: {} as any,
  databaseDetailsQueryProps: {} as any,
};

export const PLUGIN_APPLICATION_PERMISSIONS = {
  getRoutes: (): ReactNode => null,
  tabs: [] as any,
  selectors: {
    canAccessSettings: (_state: any) => false,
    canManageSubscriptions: (_state: any) => true,
  },
};

// Comes with PLUGIN_APPLICATION_PERMISSIONS
export interface UserWithApplicationPermissions extends User {
  permissions?: {
    can_access_monitoring: boolean;
    can_access_setting: boolean;
    can_access_subscription: boolean;
  };
}

export const PLUGIN_GROUP_MANAGERS: PluginGroupManagersType = {
  UserTypeToggle: () => null as any,
  UserTypeCell: null,

  getChangeMembershipConfirmation: () => null,
  getRemoveMembershipConfirmation: () => null,

  deleteGroup: null,
  confirmDeleteMembershipAction: null,
  confirmUpdateMembershipAction: null,
};

export const PLUGIN_MODEL_PERSISTENCE = {
  isModelLevelPersistenceEnabled: () => false,
  ModelCacheToggle: PluginPlaceholder as ({
    persistedModel,
    model,
  }: {
    persistedModel?: ModelCacheRefreshStatus;
    model: Question;
  }) => JSX.Element,
};

export const PLUGIN_EMBEDDING = {
  isEnabled: () => false,
  isInteractiveEmbeddingEnabled: (_state: State) => false,
};

export interface SimpleDataPickerProps {
  filterByDatabaseId: number | null;
  selectedEntity?: TableId;
  isInitiallyOpen: boolean;
  triggerElement: ReactNode;
  setSourceTableFn: (tableId: TableId) => void;
  entityTypes: EmbeddingEntityType[];
}

export const PLUGIN_EMBEDDING_SDK = {
  isEnabled: () => false,
  SimpleDataPicker: (_props: SimpleDataPickerProps) => null,
};

export const PLUGIN_CONTENT_VERIFICATION = {
  contentVerificationEnabled: false,
  VerifiedFilter: {} as SearchFilterComponent<"verified">,
  sortCollectionsByVerification: (
    _a: CollectionEssentials,
    _b: CollectionEssentials,
  ) => 0,

  ModelFilterControls: (_props: ModelFilterControlsProps) => null,
  getDefaultModelFilters: (_state: State): ModelFilterSettings => ({
    verified: false,
  }),

  getDefaultMetricFilters: (_state: State): MetricFilterSettings => ({
    verified: false,
  }),
  MetricFilterControls: (_props: MetricFilterControlsProps) => null,
};

export type InsightsLinkProps = (
  | {
      question: Pick<Question, "id" | "collection">;
      dashboard?: never;
    }
  | {
      question?: never;
      dashboard: Pick<Dashboard, "id" | "collection">;
    }
) &
  Omit<LinkProps, "to">;

export const PLUGIN_AUDIT = {
  isAuditDb: (_db: DatabaseType) => false,
  InsightsLink: PluginPlaceholder as ComponentType<InsightsLinkProps>,
};

type GdriveConnectionModalProps = {
  isModalOpen: boolean;
  onClose: () => void;
  reconnect: boolean;
};

export const PLUGIN_UPLOAD_MANAGEMENT = {
  UploadManagementTable: PluginPlaceholder,
  GdriveSyncStatus: PluginPlaceholder,
  GdriveConnectionModal:
    PluginPlaceholder as ComponentType<GdriveConnectionModalProps>,
  GdriveSidebarMenuItem: PluginPlaceholder as ComponentType<{
    onClick: () => void;
  }>,
  GdriveDbMenu: PluginPlaceholder,
};

export const PLUGIN_IS_EE_BUILD = {
  isEEBuild: () => false,
};

export const PLUGIN_RESOURCE_DOWNLOADS = {
  /**
   * Returns if 'download results' on cards and pdf exports are enabled in public and embedded contexts.
   */
  areDownloadsEnabled: (_args: {
    hide_download_button?: boolean | null;
    downloads?: string | boolean | null;
<<<<<<< HEAD
  }) => ({ pdf: true, dashcard: true }),
};

const defaultMetabotContextValue: MetabotContext = {
  getChatContext: () => ({}) as any,
  registerChatContextProvider: () => () => {},
};

export type FixSqlQueryButtonProps = {
  query: Lib.Query;
  queryError: DatasetError;
  queryErrorType: DatasetErrorType | undefined;
  onQueryFix: (fixedQuery: Lib.Query, fixedLineNumbers: number[]) => void;
  onHighlightLines: (fixedLineNumbers: number[]) => void;
};

export type PluginAiSqlFixer = {
  FixSqlQueryButton: ComponentType<FixSqlQueryButtonProps>;
};

export const PLUGIN_AI_SQL_FIXER: PluginAiSqlFixer = {
  FixSqlQueryButton: PluginPlaceholder,
};

export type GenerateSqlQueryButtonProps = {
  className?: string;
  prompt: string;
  databaseId: DatabaseId;
  onGenerateQuery: (queryText: string) => void;
};

export type PluginAiSqlGeneration = {
  GenerateSqlQueryButton: ComponentType<GenerateSqlQueryButtonProps>;
};

export const PLUGIN_AI_SQL_GENERATION: PluginAiSqlGeneration = {
  GenerateSqlQueryButton: PluginPlaceholder,
};

export const PLUGIN_METABOT = {
  Metabot: () => null as React.ReactElement | null,
  defaultMetabotContextValue,
  MetabotContext: React.createContext(defaultMetabotContextValue),
  getMetabotProvider: () => {
    return ({ children }: { children: React.ReactNode }) =>
      React.createElement(
        PLUGIN_METABOT.MetabotContext.Provider,
        { value: PLUGIN_METABOT.defaultMetabotContextValue },
        children,
      );
  },
  useMetabotPalletteActions: (_searchText: string) =>
    useMemo(() => [] as PaletteAction[], []),
};

export const PLUGIN_GO_MENU = {
  getMenuItems: (_dispatch: any) => [] as Array<any>,
=======
  }) => ({ pdf: true, results: true }),
>>>>>>> 20e9cd8f
};<|MERGE_RESOLUTION|>--- conflicted
+++ resolved
@@ -617,8 +617,7 @@
   areDownloadsEnabled: (_args: {
     hide_download_button?: boolean | null;
     downloads?: string | boolean | null;
-<<<<<<< HEAD
-  }) => ({ pdf: true, dashcard: true }),
+  }) => ({ pdf: true, results: true }),
 };
 
 const defaultMetabotContextValue: MetabotContext = {
@@ -675,7 +674,4 @@
 
 export const PLUGIN_GO_MENU = {
   getMenuItems: (_dispatch: any) => [] as Array<any>,
-=======
-  }) => ({ pdf: true, results: true }),
->>>>>>> 20e9cd8f
 };