
import { mbqlEq } from "./util";

import type { Field as FieldReference } from "metabase/meta/types/Query";
import type { Field, FieldId } from "metabase/meta/types/Field";

// gets the target field ID (recursively) from any type of field, including raw field ID, fk->, and datetime-field cast.
export function getFieldTargetId(field: FieldReference): ?FieldId {
    if (isRegularField(field)) {
        // $FlowFixMe
        return field;
    } else if (isLocalField(field)) {
        // $FlowFixMe
        return field[1];
    } else if (isForeignKeyField(field)) {
        // $FlowFixMe
        return getFieldTargetId(field[2]);
    } else if (isDatetimeField(field)) {
        // $FlowFixMe
        return getFieldTargetId(field[1]);
<<<<<<< HEAD
    } else if (isBinningStrategy(field)) {
        // $FlowFixMe
        return getFieldTargetId(field[1]);
=======
    } else if (isFieldLiteral(field)) {
        return field;
>>>>>>> da136a5e
    }
    console.warn("Unknown field type: ", field);
}

export function isRegularField(field: FieldReference): boolean {
    return typeof field === "number";
}

export function isLocalField(field: FieldReference): boolean {
    return Array.isArray(field) && mbqlEq(field[0], "field-id");
}

export function isForeignKeyField(field: FieldReference): boolean {
    return Array.isArray(field) && mbqlEq(field[0], "fk->");
}

export function isDatetimeField(field: FieldReference): boolean {
    return Array.isArray(field) && mbqlEq(field[0], "datetime-field");
}

<<<<<<< HEAD
export function isBinningStrategy(field: FieldReference): boolean {
    return Array.isArray(field) && mbqlEq(field[0], "binning-strategy");
=======
export function isFieldLiteral(field: FieldReference): boolean {
    return Array.isArray(field) && field.length === 3 && mbqlEq(field[0], "field-literal");
>>>>>>> da136a5e
}

export function isExpressionField(field: FieldReference): boolean {
    return Array.isArray(field) && field.length === 2 && mbqlEq(field[0], "expression");
}

export function isAggregateField(field: FieldReference): boolean {
    return Array.isArray(field) && mbqlEq(field[0], "aggregation");
}

// Metadata field "values" type is inconsistent
// https://github.com/metabase/metabase/issues/3417
export function getFieldValues(field: ?Field): any[] {
    const values = field && field.values;
    if (Array.isArray(values)) {
        return values;
    } else if (values && Array.isArray(values.values)) {
        return values.values;
    } else {
        return [];
    }
}<|MERGE_RESOLUTION|>--- conflicted
+++ resolved
@@ -18,14 +18,11 @@
     } else if (isDatetimeField(field)) {
         // $FlowFixMe
         return getFieldTargetId(field[1]);
-<<<<<<< HEAD
     } else if (isBinningStrategy(field)) {
         // $FlowFixMe
         return getFieldTargetId(field[1]);
-=======
     } else if (isFieldLiteral(field)) {
         return field;
->>>>>>> da136a5e
     }
     console.warn("Unknown field type: ", field);
 }
@@ -46,13 +43,12 @@
     return Array.isArray(field) && mbqlEq(field[0], "datetime-field");
 }
 
-<<<<<<< HEAD
 export function isBinningStrategy(field: FieldReference): boolean {
     return Array.isArray(field) && mbqlEq(field[0], "binning-strategy");
-=======
+}
+
 export function isFieldLiteral(field: FieldReference): boolean {
     return Array.isArray(field) && field.length === 3 && mbqlEq(field[0], "field-literal");
->>>>>>> da136a5e
 }
 
 export function isExpressionField(field: FieldReference): boolean {
