--- conflicted
+++ resolved
@@ -126,24 +126,7 @@
                         </Link>
                     </li>
                     <li className="pl3">
-<<<<<<< HEAD
                         <MainNavLink to="/dashboards" name="Dashboards" eventName="Dashboards" />
-=======
-                        <DashboardsDropdown {...this.props}>
-                            <a
-                                data-metabase-event={"Navbar;Dashboard Dropdown;Toggle"}
-                                style={this.styles.navButton}
-                                className={cx("NavDropdown-button NavItem text-white text-bold cursor-pointer px2 flex align-center transition-background", {
-                                    "NavItem--selected": this.isActive("/dashboard/")
-                                })}
-                            >
-                                <span className="NavDropdown-button-layer">
-                                    Dashboards
-                                    <Icon className="ml1" name={'chevrondown'} size={8}></Icon>
-                                </span>
-                            </a>
-                        </DashboardsDropdown>
->>>>>>> efa3b07f
                     </li>
                     <li className="pl1">
                         <MainNavLink to="/questions" name="Questions" eventName="Questions" />
@@ -155,11 +138,7 @@
                         <MainNavLink to="/reference/guide" name="Data Reference" eventName="DataReference" />
                     </li>
                     <li className="pl3">
-<<<<<<< HEAD
-                        <Link to="/q" data-metabase-event={"Navbar;New Question"} style={BUTTON_PADDING_STYLES.navButton} className="NavNewQuestion rounded inline-block bg-white text-brand text-bold cursor-pointer px2 no-decoration transition-all">New <span className="hide sm-show">Question</span></Link>
-=======
-                        <Link to={Urls.question()} data-metabase-event={"Navbar;New Question"} style={this.styles.newQuestion} className="NavNewQuestion rounded inline-block bg-white text-brand text-bold cursor-pointer px2 no-decoration transition-all">New <span className="hide sm-show">Question</span></Link>
->>>>>>> efa3b07f
+                        <Link to="/q" data-metabase-event={"Navbar;New Question"} style={BUTTON_PADDING_STYLES.newQuestion} className="NavNewQuestion rounded inline-block bg-white text-brand text-bold cursor-pointer px2 no-decoration transition-all">New <span className="hide sm-show">Question</span></Link>
                     </li>
                     <li className="flex-align-right transition-background">
                         <div className="inline-block text-white"><ProfileLink {...this.props}></ProfileLink></div>
