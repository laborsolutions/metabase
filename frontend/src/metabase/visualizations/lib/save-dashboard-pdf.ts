import { t } from "ttag";

import type { Dashboard } from "metabase-types/api";

import {
<<<<<<< HEAD
  SAVING_DOM_IMAGE_CLASS,
  getDomToCanvas,
  setupDashboardForRendering,
} from "./image-exports";
=======
  createBrandingElement,
  getBrandingConfig,
  getBrandingSize,
} from "./exports-branding-utils";
import { SAVING_DOM_IMAGE_CLASS } from "./save-chart-image";
>>>>>>> a7ff114f

const TARGET_ASPECT_RATIO = 21 / 17;

interface DashCardBounds {
  top: number;
  bottom: number;
  height: number;
  allowedBreaks: Set<number>;
}

const getSortedDashCardBounds = (node: HTMLElement): DashCardBounds[] => {
  const dashCards = Array.from(node.querySelectorAll("[data-dashcard-key]"));
  const parentOffset = node.getBoundingClientRect().top;

  return dashCards
    .map((card) => {
      const rect = card.getBoundingClientRect();

      // Table cards allow having page breaks
      const allowedBreaks = new Set(
        Array.from(card.querySelectorAll("[data-allow-page-break-after]"))
          .map((el) => el.getBoundingClientRect().bottom - parentOffset)
          .filter(isFinite),
      );

      return {
        top: Math.round(rect.top - parentOffset),
        bottom: Math.round(rect.bottom - parentOffset),
        height: Math.round(rect.height),
        allowedBreaks,
      };
    })
    .sort((a, b) => a.top - b.top);
};

export const findPageBreakCandidates = (
  cards: DashCardBounds[],
  offset = 0,
): number[] => {
  if (cards.length === 0) {
    return [];
  }

  const maxBottom = Math.max(...cards.map((card) => card.bottom));

  const possibleBreaks = new Set(
    cards
      .filter((card) => card.bottom < maxBottom)
      .flatMap((card) => [card.bottom, ...card.allowedBreaks]),
  );

  for (const card of cards) {
    for (const breakCandidate of Array.from(possibleBreaks)) {
      const isWithinDashcard =
        breakCandidate > card.top && breakCandidate < card.bottom;
      const isAllowedBreak = card.allowedBreaks.has(breakCandidate);

      if (isWithinDashcard && !isAllowedBreak) {
        possibleBreaks.delete(breakCandidate);
      }
    }
  }

  const sortedBreaks = Array.from(possibleBreaks).sort((a, b) => a - b);
  return sortedBreaks.map((pageBreak) => pageBreak + offset);
};

export const getPageBreaks = (
  sortedCards: DashCardBounds[],
  optimalPageHeight: number,
  totalHeight: number,
  minPageHeight: number,
  offset = 0,
): number[] => {
  if (sortedCards.length === 0) {
    return [];
  }

  const pageBreakCandidates = findPageBreakCandidates(sortedCards, offset);
  const canFitAllCardsInOnePage = optimalPageHeight >= totalHeight;

  if (pageBreakCandidates.length === 0 || canFitAllCardsInOnePage) {
    return [];
  }

  const result: number[] = [];
  let currentPageStart = 0;
  let candidateIndex = 0;

  while (currentPageStart < totalHeight) {
    const targetBreakPoint = currentPageStart + optimalPageHeight;

    while (
      candidateIndex < pageBreakCandidates.length &&
      pageBreakCandidates[candidateIndex] <= currentPageStart + minPageHeight
    ) {
      candidateIndex++;
    }

    if (candidateIndex >= pageBreakCandidates.length) {
      break;
    }

    let bestBreak = pageBreakCandidates[candidateIndex];

    if (candidateIndex + 1 < pageBreakCandidates.length) {
      const nextBreak = pageBreakCandidates[candidateIndex + 1];
      const currentDiff = Math.abs(targetBreakPoint - bestBreak);
      const nextDiff = Math.abs(targetBreakPoint - nextBreak);
      if (nextDiff < currentDiff) {
        bestBreak = nextBreak;
        candidateIndex++;
      }
    }

    result.push(bestBreak);
    currentPageStart = bestBreak;
  }

  return result;
};

const createHeaderElement = (dashboardName: string, marginBottom: number) => {
  const header = document.createElement("div");
  header.style.cssText = `
    font-family: "Lato", sans-serif;
    font-size: 24px;
    font-weight: 700;
    color: var(--mb-color-text-primary);
    border-bottom: 1px solid var(--mb-color-border);
    padding: 24px 16px 16px 16px;
    margin-bottom: ${marginBottom}px;
  `;
  header.textContent = dashboardName;
  return header;
};

const HEADER_MARGIN_BOTTOM = 12;
const PAGE_PADDING = 16;

<<<<<<< HEAD
export const saveDashboardPdf = async (
  selector: string,
  dashboardName: string,
) => {
  const fileName = `${dashboardName}.pdf`;
=======
interface SavePdfProps {
  selector: string;
  dashboardName: string;
  includeBranding: boolean;
}

export const saveDashboardPdf = async ({
  selector,
  dashboardName,
  includeBranding,
}: SavePdfProps) => {
  const originalFileName = `${dashboardName}.pdf`;
  const fileName = includeBranding
    ? // eslint-disable-next-line no-literal-metabase-strings -- Used explicitly in non-whitelabeled instances
      `Metabase - ${originalFileName}`
    : originalFileName;

  const dashboardRoot = document.querySelector(selector);
  const gridNode = dashboardRoot?.querySelector(".react-grid-layout");
>>>>>>> a7ff114f

  const setup = setupDashboardForRendering(selector);
  if (!setup) {
    return;
  }

  const {
    gridNode,
    contentWidth,
    parametersNode,
    parametersHeight,
    backgroundColor,
  } = setup;
  const cardsBounds = getSortedDashCardBounds(gridNode);

  const pdfHeader = createHeaderElement(dashboardName, HEADER_MARGIN_BOTTOM);

  gridNode.appendChild(pdfHeader);
  const headerHeight =
    pdfHeader.getBoundingClientRect().height + HEADER_MARGIN_BOTTOM;
  gridNode.removeChild(pdfHeader);

<<<<<<< HEAD
  const verticalOffset = headerHeight + parametersHeight;
  const contentHeight = gridNode.offsetHeight + verticalOffset;
  const width = contentWidth + PAGE_PADDING * 2;

  const image = await getDomToCanvas(gridNode, {
=======
  const contentWidth = gridNode.offsetWidth;
  const width = contentWidth + PAGE_PADDING * 2;

  const size = getBrandingSize(width);
  const brandingHeight = getBrandingConfig(size).h;
  const verticalOffset =
    headerHeight + parametersHeight + (includeBranding ? brandingHeight : 0);
  const contentHeight = gridNode.offsetHeight + verticalOffset;

  const backgroundColor = getComputedStyle(document.documentElement)
    .getPropertyValue("--mb-color-bg-dashboard")
    .trim();

  const { default: html2canvas } = await import("html2canvas-pro");
  const image = await html2canvas(gridNode, {
>>>>>>> a7ff114f
    height: contentHeight,
    width: contentWidth,
    onclone: (_doc: Document, node: HTMLElement) => {
      node.classList.add(SAVING_DOM_IMAGE_CLASS);
      node.style.height = `${contentHeight}px`;
      node.style.backgroundColor = backgroundColor;
      if (parametersNode) {
        node.insertBefore(parametersNode, node.firstChild);
      }
      node.insertBefore(pdfHeader, node.firstChild);

      if (includeBranding) {
        const branding = createBrandingElement(size);
        node.insertBefore(branding, node.firstChild);
      }
    },
  });

  const { default: jspdf } = await import("jspdf");

  // Page page height cannot be smaller than page width otherwise the content will be cut off
  // or the page should have a landscape orientation.
  const minPageHeight = contentWidth;
  const optimalPageHeight = Math.round(width * TARGET_ASPECT_RATIO);
  const pageBreaks = getPageBreaks(
    cardsBounds,
    optimalPageHeight - PAGE_PADDING * 2,
    contentHeight,
    minPageHeight,
    verticalOffset,
  );

  const pdf = new jspdf({
    unit: "px",
    hotfixes: ["px_scaling"],
  });

  // Remove initial empty page
  pdf.deletePage(1);

  const scale = window.devicePixelRatio || 1;

  const pageEnds = [...pageBreaks, contentHeight];
  let prevBreak = 0;

  pageEnds.forEach((pageBreak, index) => {
    const isFirstPage = index === 0;
    const isLastPage = index === pageEnds.length - 1;
    const pageBreaksDiff = pageBreak - prevBreak;

    // Special case for the last page: if it is too short expand its height
    // to optimalPageHeight to avoid its being trimmed horizontally
    const pageHeight = !isLastPage
      ? pageBreaksDiff + PAGE_PADDING * 2
      : Math.max(pageBreaksDiff + PAGE_PADDING * 2, optimalPageHeight);

    pdf.addPage([width, pageHeight]);

    // Add background color to the page
    pdf.setFillColor(backgroundColor);
    pdf.rect(0, 0, width, pageHeight, "F");

    // Calculate the source and destination dimensions for this page slice
    const sourceY = prevBreak;
    const sourceHeight = pageBreaksDiff;

    // Single page canvas
    const pageCanvas = document.createElement("canvas");

    pageCanvas.width = contentWidth * scale;
    pageCanvas.height = sourceHeight * scale;
    const ctx = pageCanvas.getContext("2d");

    if (ctx) {
      ctx.drawImage(
        image,
        0,
        sourceY * scale,
        contentWidth * scale,
        sourceHeight * scale,
        0,
        0,
        contentWidth * scale,
        sourceHeight * scale,
      );

      pdf.addImage(
        pageCanvas,
        "JPEG",
        PAGE_PADDING,
        PAGE_PADDING,
        contentWidth,
        sourceHeight,
      );

      if (isFirstPage && includeBranding) {
        const url =
          "https://www.metabase.com?utm_source=product&utm_medium=export&utm_campaign=exports_branding&utm_content=pdf_export";

        pdf.link(PAGE_PADDING, PAGE_PADDING, contentWidth, brandingHeight, {
          url,
        });
      }
    }

    prevBreak = pageBreak;
  });

  pdf.save(fileName);
};

export const getExportTabAsPdfButtonText = (tabs: Dashboard["tabs"]) => {
  return Array.isArray(tabs) && tabs.length > 1
    ? t`Export tab as PDF`
    : t`Export as PDF`;
};<|MERGE_RESOLUTION|>--- conflicted
+++ resolved
@@ -3,18 +3,12 @@
 import type { Dashboard } from "metabase-types/api";
 
 import {
-<<<<<<< HEAD
-  SAVING_DOM_IMAGE_CLASS,
-  getDomToCanvas,
-  setupDashboardForRendering,
-} from "./image-exports";
-=======
   createBrandingElement,
   getBrandingConfig,
   getBrandingSize,
 } from "./exports-branding-utils";
+import { getDomToCanvas, setupDashboardForRendering } from "./image-exports";
 import { SAVING_DOM_IMAGE_CLASS } from "./save-chart-image";
->>>>>>> a7ff114f
 
 const TARGET_ASPECT_RATIO = 21 / 17;
 
@@ -155,13 +149,6 @@
 const HEADER_MARGIN_BOTTOM = 12;
 const PAGE_PADDING = 16;
 
-<<<<<<< HEAD
-export const saveDashboardPdf = async (
-  selector: string,
-  dashboardName: string,
-) => {
-  const fileName = `${dashboardName}.pdf`;
-=======
 interface SavePdfProps {
   selector: string;
   dashboardName: string;
@@ -179,10 +166,6 @@
       `Metabase - ${originalFileName}`
     : originalFileName;
 
-  const dashboardRoot = document.querySelector(selector);
-  const gridNode = dashboardRoot?.querySelector(".react-grid-layout");
->>>>>>> a7ff114f
-
   const setup = setupDashboardForRendering(selector);
   if (!setup) {
     return;
@@ -195,6 +178,7 @@
     parametersHeight,
     backgroundColor,
   } = setup;
+
   const cardsBounds = getSortedDashCardBounds(gridNode);
 
   const pdfHeader = createHeaderElement(dashboardName, HEADER_MARGIN_BOTTOM);
@@ -204,14 +188,6 @@
     pdfHeader.getBoundingClientRect().height + HEADER_MARGIN_BOTTOM;
   gridNode.removeChild(pdfHeader);
 
-<<<<<<< HEAD
-  const verticalOffset = headerHeight + parametersHeight;
-  const contentHeight = gridNode.offsetHeight + verticalOffset;
-  const width = contentWidth + PAGE_PADDING * 2;
-
-  const image = await getDomToCanvas(gridNode, {
-=======
-  const contentWidth = gridNode.offsetWidth;
   const width = contentWidth + PAGE_PADDING * 2;
 
   const size = getBrandingSize(width);
@@ -220,13 +196,7 @@
     headerHeight + parametersHeight + (includeBranding ? brandingHeight : 0);
   const contentHeight = gridNode.offsetHeight + verticalOffset;
 
-  const backgroundColor = getComputedStyle(document.documentElement)
-    .getPropertyValue("--mb-color-bg-dashboard")
-    .trim();
-
-  const { default: html2canvas } = await import("html2canvas-pro");
-  const image = await html2canvas(gridNode, {
->>>>>>> a7ff114f
+  const image = await getDomToCanvas(gridNode, {
     height: contentHeight,
     width: contentWidth,
     onclone: (_doc: Document, node: HTMLElement) => {
