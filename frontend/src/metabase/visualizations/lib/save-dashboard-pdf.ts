--- conflicted
+++ resolved
@@ -1,5 +1,6 @@
 import { t } from "ttag";
 
+import { DASHBOARD_PARAMETERS_PDF_EXPORT_NODE_ID } from "metabase/dashboard/constants";
 import type { Dashboard } from "metabase-types/api";
 
 import {
@@ -7,7 +8,6 @@
   getBrandingConfig,
   getBrandingSize,
 } from "./exports-branding-utils";
-import { getDomToCanvas, setupDashboardForRendering } from "./image-exports";
 import { SAVING_DOM_IMAGE_CLASS } from "./save-chart-image";
 
 const TARGET_ASPECT_RATIO = 21 / 17;
@@ -147,6 +147,7 @@
 };
 
 const HEADER_MARGIN_BOTTOM = 12;
+const PARAMETERS_MARGIN_BOTTOM = 12;
 const PAGE_PADDING = 16;
 
 interface SavePdfProps {
@@ -166,28 +167,35 @@
       `Metabase - ${originalFileName}`
     : originalFileName;
 
-  const setup = setupDashboardForRendering(selector);
-  if (!setup) {
+  const dashboardRoot = document.querySelector(selector);
+  const gridNode = dashboardRoot?.querySelector(".react-grid-layout");
+
+  if (!gridNode || !(gridNode instanceof HTMLElement)) {
+    console.warn("No dashboard content found", selector);
     return;
   }
-
-  const {
-    gridNode,
-    contentWidth,
-    parametersNode,
-    parametersHeight,
-    backgroundColor,
-  } = setup;
-
   const cardsBounds = getSortedDashCardBounds(gridNode);
 
   const pdfHeader = createHeaderElement(dashboardName, HEADER_MARGIN_BOTTOM);
+  const parametersNode = dashboardRoot
+    ?.querySelector(`#${DASHBOARD_PARAMETERS_PDF_EXPORT_NODE_ID}`)
+    ?.cloneNode(true);
+
+  let parametersHeight = 0;
+  if (parametersNode instanceof HTMLElement) {
+    gridNode.append(parametersNode);
+    parametersNode.style.cssText = `margin-bottom: ${PARAMETERS_MARGIN_BOTTOM}px`;
+    parametersHeight =
+      parametersNode.getBoundingClientRect().height + PARAMETERS_MARGIN_BOTTOM;
+    gridNode.removeChild(parametersNode);
+  }
 
   gridNode.appendChild(pdfHeader);
   const headerHeight =
     pdfHeader.getBoundingClientRect().height + HEADER_MARGIN_BOTTOM;
   gridNode.removeChild(pdfHeader);
 
+  const contentWidth = gridNode.offsetWidth;
   const width = contentWidth + PAGE_PADDING * 2;
 
   const size = getBrandingSize(width);
@@ -196,22 +204,21 @@
     headerHeight + parametersHeight + (includeBranding ? brandingHeight : 0);
   const contentHeight = gridNode.offsetHeight + verticalOffset;
 
-  const image = await getDomToCanvas(gridNode, {
+  const backgroundColor = getComputedStyle(document.documentElement)
+    .getPropertyValue("--mb-color-bg-dashboard")
+    .trim();
+
+  const { default: html2canvas } = await import("html2canvas-pro");
+  const image = await html2canvas(gridNode, {
     height: contentHeight,
     width: contentWidth,
-<<<<<<< HEAD
-=======
     useCORS: true,
     backgroundColor,
     scale: window.devicePixelRatio || 1,
->>>>>>> 9e13274e
     onclone: (_doc: Document, node: HTMLElement) => {
       node.classList.add(SAVING_DOM_IMAGE_CLASS);
       node.style.height = `${contentHeight}px`;
       node.style.backgroundColor = backgroundColor;
-<<<<<<< HEAD
-      if (parametersNode) {
-=======
 
       // Handle all dashboard card containers and their children
       const dashboardCards = node.querySelectorAll("[data-dashcard-key]");
@@ -229,7 +236,6 @@
       });
 
       if (parametersNode instanceof HTMLElement) {
->>>>>>> 9e13274e
         node.insertBefore(parametersNode, node.firstChild);
       }
       node.insertBefore(pdfHeader, node.firstChild);
