/* @flow */

import React, {Component} from 'react';
import {connect} from "react-redux";
import {Link} from "react-router";
import cx from "classnames";
import _ from "underscore"
<<<<<<< HEAD
import { t } from 'c-3po'
=======
import { t, jt } from "c-3po";
>>>>>>> b9d87098

import type {Dashboard} from "metabase/meta/types/Dashboard";

import DashboardList from "../components/DashboardList";

import TitleAndDescription from "metabase/components/TitleAndDescription";
import CreateDashboardModal from "metabase/components/CreateDashboardModal";
import Modal from "metabase/components/Modal.jsx";
import LoadingAndErrorWrapper from "metabase/components/LoadingAndErrorWrapper";
import Icon from "metabase/components/Icon.jsx";
import SearchHeader from "metabase/components/SearchHeader";
import EmptyState from "metabase/components/EmptyState";
import ListFilterWidget from "metabase/components/ListFilterWidget";
import type {ListFilterWidgetItem} from "metabase/components/ListFilterWidget";

import {caseInsensitiveSearch} from "metabase/lib/string"

import type {SetFavoritedAction, SetArchivedAction} from "../dashboards";
import type {User} from "metabase/meta/types/User"
import * as dashboardsActions from "../dashboards";
import {getDashboardListing} from "../selectors";
import {getUser} from "metabase/selectors/user";

const mapStateToProps = (state, props) => ({
    dashboards: getDashboardListing(state),
    user: getUser(state)
});

const mapDispatchToProps = dashboardsActions;

const SECTION_ID_ALL = 'all';
const SECTION_ID_MINE = 'mine';
const SECTION_ID_FAVORITES = 'fav';

const SECTIONS: ListFilterWidgetItem[] = [
    {
        id: SECTION_ID_ALL,
        name: t`All dashboards`,
        icon: 'dashboard',
        // empty: 'No questions have been saved yet.',
    },
    {
        id: SECTION_ID_FAVORITES,
        name: t`Favorites`,
        icon: 'star',
        // empty: 'You haven\'t favorited any questions yet.',
    },
    {
        id: SECTION_ID_MINE,
        name: t`Saved by me`,
        icon: 'mine',
        // empty:  'You haven\'t saved any questions yet.'
    },
];

export class Dashboards extends Component {
    props: {
        dashboards: Dashboard[],
        createDashboard: (Dashboard) => any,
        fetchDashboards: () => void,
        setFavorited: SetFavoritedAction,
        setArchived: SetArchivedAction,
        user: User
    };

    state = {
        modalOpen: false,
        searchText: "",
        section: SECTIONS[0]
    }

    componentWillMount() {
        this.props.fetchDashboards();
    }

    async onCreateDashboard(newDashboard: Dashboard) {
        let {createDashboard} = this.props;

        try {
            await createDashboard(newDashboard, {redirect: true});
        } catch (e) {
            console.log("createDashboard failed", e);
        }
    }

    showCreateDashboard = () => {
        this.setState({modalOpen: !this.state.modalOpen});
    }

    hideCreateDashboard = () => {
        this.setState({modalOpen: false});
    }

    renderCreateDashboardModal() {
        return (
            <Modal>
                <CreateDashboardModal
                    createDashboardFn={this.onCreateDashboard.bind(this)}
                    onClose={this.hideCreateDashboard}/>
            </Modal>
        );
    }

    searchTextFilter = (searchText: string) =>
        ({name, description}: Dashboard) =>
            (caseInsensitiveSearch(name, searchText) || (description && caseInsensitiveSearch(description, searchText)))

    sectionFilter = (section: ListFilterWidgetItem) =>
        ({creator_id, favorite}: Dashboard) =>
        (section.id === SECTION_ID_ALL) ||
        (section.id === SECTION_ID_MINE && creator_id === this.props.user.id) ||
        (section.id === SECTION_ID_FAVORITES && favorite === true)

    getFilteredDashboards = () => {
        const {searchText, section} = this.state;
        const {dashboards} = this.props;
        const noOpFilter = _.constant(true)

        return _.chain(dashboards)
            .filter(searchText != "" ? this.searchTextFilter(searchText) : noOpFilter)
            .filter(this.sectionFilter(section))
            .value()
            .sort((a, b) => a.name.toLowerCase().localeCompare(b.name.toLowerCase()))
    }

    updateSection = (section: ListFilterWidgetItem) => {
        this.setState({section});
    }

    render() {
        let {modalOpen, searchText, section} = this.state;

        const isLoading = this.props.dashboards === null
        const noDashboardsCreated = this.props.dashboards && this.props.dashboards.length === 0
        const filteredDashboards = isLoading ? [] : this.getFilteredDashboards();
        const noResultsFound = filteredDashboards.length === 0;

        return (
            <LoadingAndErrorWrapper
                loading={isLoading}
                className={cx("relative px4 full-height", {"flex flex-full flex-column": noDashboardsCreated})}
                noBackground
            >
                { modalOpen ? this.renderCreateDashboardModal() : null }
                <div className="flex align-center pt4 pb1">
                    <TitleAndDescription title={t`Dashboards`}/>

                    <div className="flex-align-right cursor-pointer text-grey-5">
                        <Link to="/dashboards/archive">
                            <Icon name="viewArchive"
                                  className="mr2 text-brand-hover"
                                  tooltip={t`View the archive`}
                                  size={20}/>
                        </Link>

                        {!noDashboardsCreated &&
                        <Icon name="add"
                              className="text-brand-hover"
                              tooltip={t`Add new dashboard`}
                              size={20}
                              onClick={this.showCreateDashboard}/>
                        }
                    </div>
                </div>
                { noDashboardsCreated ?
                    <div className="mt2 flex-full flex align-center justify-center">
                        <EmptyState
<<<<<<< HEAD
                            message={<span>{t`Put the charts and graphs you look at`} <br/>{t`frequently in a single, handy place.`}</span>}
=======
                            message={<span>{jt`Put the charts and graphs you look at ${<br/>}frequently in a single, handy place.`}</span>}
>>>>>>> b9d87098
                            image="/app/img/dashboard_illustration"
                            action={t`Create a dashboard`}
                            onActionClick={this.showCreateDashboard}
                            className="mt2"
                            imageClassName="mln2"
                        />
                    </div>
                    : <div>
                        <div className="flex-full flex align-center pb1">
                            <SearchHeader
                                searchText={searchText}
                                setSearchText={(text) => this.setState({searchText: text})}
                            />
                            <div className="flex-align-right">
                                <ListFilterWidget
                                    items={SECTIONS.filter(item => item.id !== "archived")}
                                    activeItem={section}
                                    onChange={this.updateSection}
                                />
                            </div>
                        </div>
                        { noResultsFound ?
                            <div className="flex justify-center">
                                <EmptyState
                                    message={
                                        <div className="mt4">
                                            <h3 className="text-grey-5">{t`No results found`}</h3>
<<<<<<< HEAD
                                            <p className="text-grey-4">{t`Try adjusting your filter to find what you’re looking for.`}</p>
=======
                                            <p className="text-grey-4">{t`Try adjusting your filter to find what you’re
                                                looking for.`}</p>
>>>>>>> b9d87098
                                        </div>
                                    }
                                    image="/app/img/empty_dashboard"
                                    imageHeight="210px"
                                    action={t`Create a dashboard`}
                                    imageClassName="mln2"
                                    smallDescription
                                />
                            </div>
                            : <DashboardList dashboards={filteredDashboards}
                                             setFavorited={this.props.setFavorited}
                                             setArchived={this.props.setArchived}/>
                        }
                    </div>

                }
            </LoadingAndErrorWrapper>
        );
    }
}

export default connect(mapStateToProps, mapDispatchToProps)(Dashboards)<|MERGE_RESOLUTION|>--- conflicted
+++ resolved
@@ -5,11 +5,7 @@
 import {Link} from "react-router";
 import cx from "classnames";
 import _ from "underscore"
-<<<<<<< HEAD
-import { t } from 'c-3po'
-=======
 import { t, jt } from "c-3po";
->>>>>>> b9d87098
 
 import type {Dashboard} from "metabase/meta/types/Dashboard";
 
@@ -177,11 +173,7 @@
                 { noDashboardsCreated ?
                     <div className="mt2 flex-full flex align-center justify-center">
                         <EmptyState
-<<<<<<< HEAD
-                            message={<span>{t`Put the charts and graphs you look at`} <br/>{t`frequently in a single, handy place.`}</span>}
-=======
                             message={<span>{jt`Put the charts and graphs you look at ${<br/>}frequently in a single, handy place.`}</span>}
->>>>>>> b9d87098
                             image="/app/img/dashboard_illustration"
                             action={t`Create a dashboard`}
                             onActionClick={this.showCreateDashboard}
@@ -209,12 +201,8 @@
                                     message={
                                         <div className="mt4">
                                             <h3 className="text-grey-5">{t`No results found`}</h3>
-<<<<<<< HEAD
-                                            <p className="text-grey-4">{t`Try adjusting your filter to find what you’re looking for.`}</p>
-=======
                                             <p className="text-grey-4">{t`Try adjusting your filter to find what you’re
                                                 looking for.`}</p>
->>>>>>> b9d87098
                                         </div>
                                     }
                                     image="/app/img/empty_dashboard"
