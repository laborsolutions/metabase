--- conflicted
+++ resolved
@@ -9,11 +9,6 @@
 } from "metabase/visualizations/lib/save-dashboard-pdf";
 import type { Dashboard } from "metabase-types/api";
 
-<<<<<<< HEAD
-const handleClick = async (dashboard: Dashboard) => {
-  const dashboardSelector = `#${DASHBOARD_PDF_EXPORT_ROOT_ID}`;
-  await saveDashboardPdf(dashboardSelector, dashboard.name).then(() => {
-=======
 const handleClick = async (dashboard: Dashboard, includeBranding: boolean) => {
   const cardNodeSelector = `#${DASHBOARD_PDF_EXPORT_ROOT_ID}`;
   await saveDashboardPdf({
@@ -21,7 +16,6 @@
     dashboardName: dashboard.name,
     includeBranding,
   }).then(() => {
->>>>>>> a7ff114f
     trackExportDashboardToPDF({
       dashboardId: dashboard.id,
       dashboardAccessedVia: isWithinIframe()
