--- conflicted
+++ resolved
@@ -83,14 +83,6 @@
 };
 
 let FORM_ID = 0;
-<<<<<<< HEAD
-const makeMapStateToProps = () => {
-  let formName;
-  return (state, ownProps) => {
-    return {
-      formName:
-        ownProps.formName || (formName = formName || `form_${FORM_ID++}`),
-=======
 // use makeMapStateToProps so each component gets it's own unique formId
 const makeMapStateToProps = () => {
   const formId = FORM_ID++;
@@ -98,7 +90,6 @@
     const formName = ownProps.formName || `form_${formId}`;
     return {
       formName: formName,
->>>>>>> abfccb26
       values: getValues(state.form[formName]),
     };
   };
