import dayjs from "dayjs";

import type { EnterpriseSettings } from "metabase-enterprise/settings/types";
import type {
  Engine,
  EngineField,
  EngineSource,
  FontFile,
  SettingDefinition,
  SettingKey,
  Settings,
  TokenFeatures,
  TokenStatus,
  Version,
  VersionInfo,
  VersionInfoRecord,
} from "metabase-types/api";

export const createMockEngine = (opts?: Partial<Engine>): Engine => ({
  "driver-name": "PostgreSQL",
  "details-fields": [],
  source: createMockEngineSource(),
  "superseded-by": null,
  ...opts,
});

export const createMockEngineField = (
  opts?: Partial<EngineField>,
): EngineField => ({
  name: "field",
  "display-name": "Field",
  ...opts,
});

export const createMockEngineSource = (
  opts?: Partial<EngineSource>,
): EngineSource => ({
  type: "official",
  contact: null,
  ...opts,
});

export const createMockEngines = (
  opts?: Record<string, Engine>,
): Record<string, Engine> => ({
  postgres: createMockEngine(),
  communityEngine: createMockEngine({
    "driver-name": "CommunityEngine",
    source: createMockEngineSource({
      type: "community",
    }),
  }),
  partnerEngine: createMockEngine({
    "driver-name": "PartnerEngine",
    source: createMockEngineSource({
      type: "partner",
    }),
  }),
  ...opts,
});

export const createMockFontFile = (opts?: Partial<FontFile>): FontFile => ({
  src: "https://metabase.test/regular.woff2",
  fontWeight: 400,
  fontFormat: "woff2",
  ...opts,
});

export const createMockVersion = (opts?: Partial<Version>): Version => ({
  tag: "v1",
  ...opts,
});

export const createMockVersionInfoRecord = (
  opts?: Partial<VersionInfoRecord>,
): VersionInfoRecord => ({
  version: "v1",
  released: "2021-01-01",
  patch: true,
  highlights: ["Bug fix"],
  ...opts,
});

export const createMockVersionInfo = (
  opts?: Partial<VersionInfo>,
): VersionInfo => ({
  latest: createMockVersionInfoRecord(),
  older: [createMockVersionInfoRecord()],
  ...opts,
});

export const createMockTokenStatus = (
  opts?: Partial<TokenStatus>,
): TokenStatus => ({
  status: "Token is Valid.",
  valid: true,
  trial: false,
  "valid-thru": "2022-12-30T23:00:00Z",
  features: [],
  ...opts,
});

export const createMockTokenFeatures = (
  opts?: Partial<TokenFeatures>,
): TokenFeatures => ({
  attached_dwh: false,
  advanced_permissions: false,
  audit_app: false,
  cache_granular_controls: false,
  disable_password_login: false,
  content_verification: false,
  embedding: false,
  embedding_sdk: false,
  hosting: false,
  official_collections: false,
  llm_autodescription: false,
  sandboxes: false,
  scim: false,
  sso_google: false,
  sso_jwt: false,
  sso_ldap: false,
  sso_saml: false,
  session_timeout_config: false,
  whitelabel: false,
  dashboard_subscription_filters: false,
  snippet_collections: false,
  email_allow_list: false,
  email_restrict_recipients: false,
  collection_cleanup: false,
  upload_management: false,
  query_reference_validation: false,
  serialization: false,
<<<<<<< HEAD
  metabot_v3: false,
=======
  cache_preemptive: false,
>>>>>>> d0859d54
  ...opts,
});

export const createMockSettingDefinition = <
  Key extends SettingKey = SettingKey,
>(
  opts: SettingDefinition<Key>,
): SettingDefinition<Key> => ({
  env_name: "",
  is_env_setting: false,
  value: opts.value,
  ...opts,
});

export const createMockSettings = (
  opts?: Partial<Settings | EnterpriseSettings>,
): EnterpriseSettings => ({
  "admin-email": "admin@metabase.test",
  "airgap-enabled": false,
  "allowed-iframe-hosts": "*",
  "anon-tracking-enabled": false,
  "application-colors": {},
  "application-font": "Lato",
  "application-font-files": [],
  // eslint-disable-next-line no-literal-metabase-strings -- This is a mock
  "application-name": "Metabase",
  "application-favicon-url": "",
  "available-fonts": [],
  "available-locales": [
    // this is a subset of the locales we have in the real app
    ["de", "German"],
    ["en", "English"],
    ["es", "Spanish"],
    ["ko", "Korean"],
    ["pt_BR", "Portuguese (Brazil)"],
    ["zh", "Chinese"],
    ["zh_CN", "Chinese (China)"],
    ["zh_HK", "Chinese (Hong Kong SAR China)"],
    ["zh_TW", "Chinese (Taiwan)"],
  ],
  "bug-reporting-enabled": false,
  "bcc-enabled?": true,
  "cloud-gateway-ips": null,
  "custom-formatting": {},
  "custom-homepage": false,
  "custom-homepage-dashboard": null,
  "help-link": "metabase",
  "help-link-custom-destination": "",
  "deprecation-notice-version": undefined,
  "ee-ai-features-enabled": false,
  "ee-openai-model": "",
  "ee-openai-api-key": "",
  "email-configured?": false,
  "email-smtp-host": null,
  "email-smtp-port": null,
  "email-smtp-security": "none",
  "email-smtp-username": null,
  "email-smtp-password": null,
  "embedding-app-origin": "",
  "embedding-app-origins-sdk": "",
  "embedding-app-origins-interactive": "",
  "enable-embedding": false,
  "enable-embedding-static": false,
  "enable-embedding-sdk": false,
  "enable-embedding-interactive": false,
  "enable-enhancements?": false,
  "enable-nested-queries": true,
  "enable-pivoted-exports": true,
  "expand-browse-in-nav": true,
  "expand-bookmarks-in-nav": true,
  "query-caching-ttl-ratio": 10,
  "query-caching-min-ttl": 60,
  "enable-password-login": true,
  "enable-public-sharing": false,
  "enable-xrays": false,
  engines: createMockEngines(),
  "example-dashboard-id": 1,
  "has-user-setup": true,
  "hide-embed-branding?": true,
  "instance-creation": dayjs().toISOString(),
  "show-static-embed-terms": true,
  "google-auth-auto-create-accounts-domain": null,
  "google-auth-client-id": null,
  "google-auth-configured": false,
  "google-auth-enabled": false,
  "is-hosted?": false,
  "jwt-enabled": false,
  "jwt-configured": false,
  "ldap-configured?": false,
  "ldap-enabled": false,
  "ldap-port": 389, // default value from API
  "ldap-group-membership-filter": "(member={dn})",
  "loading-message": "doing-science",
  "map-tile-server-url": "https://{s}.tile.openstreetmap.org/{z}/{x}/{y}.png",
  "native-query-autocomplete-match-style": "substring",
  "openai-api-key": null,
  "openai-organization": null,
  "openai-model": null,
  "openai-available-models": [],
  "other-sso-enabled?": false,
  "password-complexity": { total: 6, digit: 1 },
  "persisted-models-enabled": false,
  "persisted-model-refresh-cron-schedule": "0 0 0/6 * * ? *",
  "premium-embedding-token": null,
  "read-only-mode": false,
  "report-timezone-short": "UTC",
  "report-timezone-long": "Europe/London",
  "saml-configured": false,
  "saml-enabled": false,
  "saml-identity-provider-uri": null,
  "scim-enabled": false,
  "scim-base-url": "http://localhost:3000/api/ee/scim/v2/",
  "snowplow-url": "",
  "search-typeahead-enabled": true,
  "setup-token": null,
  "session-cookies": null,
  "session-cookie-samesite": "lax",
  "slack-bug-report-channel": null,
  "snowplow-enabled": false,
  "show-database-syncing-modal": false,
  "show-homepage-data": false,
  "show-homepage-pin-message": false,
  "show-homepage-xrays": false,
  "show-metabase-links": true,
  "show-metabot": true,
  "show-updated-permission-modal": false,
  "show-updated-permission-banner": false,
  "site-locale": "en",
  "site-url": "http://localhost:3000",
  "site-uuid": "1234",
  "slack-app-token": null,
  "slack-files-channel": null,
  "slack-token": null,
  "slack-token-valid?": false,
  "start-of-week": "sunday",
  "store-url": "https://store.staging.metabase.com",
  "subscription-allowed-domains": null,
  "token-features": createMockTokenFeatures(),
  "token-status": null,
  version: createMockVersion(),
  "version-info": createMockVersionInfo(),
  "version-info-last-checked": null,
  "uploads-settings": {
    db_id: null,
    schema_name: null,
    table_prefix: null,
  },
  "user-visibility": null,
  "last-acknowledged-version": "v1",
  "last-used-native-database-id": 1,
  "embedding-homepage": "hidden",
  "setup-license-active-at-setup": false,
  "notebook-native-preview-shown": false,
  "notebook-native-preview-sidebar-width": null,
  "query-analysis-enabled": false,
  "check-for-updates": true,
  "update-channel": "latest",
  "trial-banner-dismissal-timestamp": null,
  ...opts,
});<|MERGE_RESOLUTION|>--- conflicted
+++ resolved
@@ -130,11 +130,8 @@
   upload_management: false,
   query_reference_validation: false,
   serialization: false,
-<<<<<<< HEAD
+  cache_preemptive: false,
   metabot_v3: false,
-=======
-  cache_preemptive: false,
->>>>>>> d0859d54
   ...opts,
 });
 
