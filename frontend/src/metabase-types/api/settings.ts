import type { ReactNode } from "react";

import type { InputSettingType } from "./actions";
import type { DashboardId } from "./dashboard";
import type { UserId } from "./user";

export interface FormattingSettings {
  "type/Temporal"?: DateFormattingSettings;
  "type/Number"?: NumberFormattingSettings;
  "type/Currency"?: CurrencyFormattingSettings;
}

export interface DateFormattingSettings {
  date_style?: string;
  date_separator?: string;
  date_abbreviate?: boolean;
  time_style?: string;
}

export interface NumberFormattingSettings {
  number_separators?: string;
}

export interface CurrencyFormattingSettings {
  currency?: string;
  currency_style?: string;
  currency_in_header?: boolean;
}

export interface Engine {
  "driver-name": string;
  "details-fields"?: EngineField[];
  source: EngineSource;
  "superseded-by": string | null;
}

export interface EngineField {
  name: string;
  type?: EngineFieldType;
  "display-name"?: string;
  description?: string;
  "helper-text"?: string;
  placeholder?: unknown;
  required?: boolean;
  default?: unknown;
  options?: EngineFieldOption[];
  "visible-if"?: Record<string, unknown>;
  "treat-before-posting"?: EngineFieldTreatType;
}

export type EngineFieldType =
  | "string"
  | "password"
  | "text"
  | "integer"
  | "boolean"
  | "select"
  | "textFile"
  | "info"
  | "section"
  | "hidden";

export type EngineFieldTreatType = "base64";

export interface EngineFieldOption {
  name: string;
  value: string;
}

export interface EngineSource {
  type: "official" | "community" | "partner";
  contact: EngineSourceContact | null;
}

export interface EngineSourceContact {
  name?: string;
  address?: string;
}

export interface ScheduleSettings {
  schedule_type?: ScheduleType | null;
  schedule_day?: ScheduleDayType | null;
  schedule_frame?: ScheduleFrameType | null;
  schedule_hour?: number | null;
  schedule_minute?: number | null;
}

export type ScheduleType =
  | "every_n_minutes"
  | "hourly"
  | "daily"
  | "weekly"
  | "monthly"
  // 'cron' type implies usage of more complex expressions represented
  // by raw cron string.
  | "cron";

export type ScheduleDayType =
  | "sun"
  | "mon"
  | "tue"
  | "wed"
  | "thu"
  | "fri"
  | "sat";

export type ScheduleFrameType = "first" | "mid" | "last";

export interface FontFile {
  src: string;
  fontWeight: number;
  fontFormat: FontFormat;
}

export type FontFormat = "woff" | "woff2" | "truetype";

export interface Version {
  tag?: string;
}

export interface VersionInfoRecord {
  version: string; // tag
  released?: string; // year-month-day
  patch?: boolean;
  highlights?: string[];
  announcement_url?: string;
}

export interface VersionInfo {
  nightly?: VersionInfoRecord;
  beta?: VersionInfoRecord;
  latest?: VersionInfoRecord;
  older?: VersionInfoRecord[];
}

export type LocaleData = [string, string];

export type LoadingMessage =
  | "doing-science"
  | "running-query"
  | "loading-results";

export type TokenStatusStatus = "unpaid" | "past-due" | "invalid" | string;

const tokenStatusFeatures = [
  "advanced-config",
  "advanced-permissions",
  "audit-app",
  "cache-granular-controls",
  "collection-cleanup",
  "config-text-file",
  "content-management",
  "content-verification",
  "dashboard-subscription-filters",
  "database-auth-providers",
  "disable-password-login",
  "email-allow-list",
  "email-restrict-recipients",
  "embedding-sdk",
  "embedding",
  "hosting",
  "metabase-store-managed",
  "metabot-v3",
  "no-upsell",
  "official-collections",
  "query-reference-validation",
  "question-error-logs",
  "sandboxes",
  "scim",
  "serialization",
  "session-timeout-config",
  "snippet-collections",
  "sso-google",
  "sso-jwt",
  "sso-ldap",
  "sso-saml",
  "sso",
  "upload-management",
  "whitelabel",
] as const;

export type TokenStatusFeature = (typeof tokenStatusFeatures)[number];

export interface TokenStatus {
  status: TokenStatusStatus;
  valid: boolean;
  "valid-thru"?: string;
  "error-details"?: string;
  trial?: boolean;
  features?: TokenStatusFeature[];
}

export type DayOfWeekId =
  | "sunday"
  | "monday"
  | "tuesday"
  | "wednesday"
  | "thursday"
  | "friday"
  | "saturday";

export const tokenFeatures = [
  "attached_dwh",
  "advanced_permissions",
  "audit_app",
  "cache_granular_controls",
  "disable_password_login",
  "content_verification",
  "embedding",
  "embedding_sdk",
  "hosting",
  "llm_autodescription",
  "official_collections",
  "sandboxes",
  "scim",
  "sso_google",
  "sso_jwt",
  "sso_ldap",
  "sso_saml",
  "session_timeout_config",
  "whitelabel",
  "serialization",
  "dashboard_subscription_filters",
  "snippet_collections",
  "email_allow_list",
  "email_restrict_recipients",
  "upload_management",
  "collection_cleanup",
  "query_reference_validation",
  "cache_preemptive",
<<<<<<< HEAD
  "metabot_v3",
  "ai_sql_fixer",
  "ai_sql_generation",
=======
  "database_routing",
>>>>>>> c3c5edc2
] as const;

export type TokenFeature = (typeof tokenFeatures)[number];
export type TokenFeatures = Record<TokenFeature, boolean>;

export type PasswordComplexity = {
  total?: number;
  digit?: number;
};

export type SessionCookieSameSite = "lax" | "strict" | "none";

export interface SettingDefinition<Key extends SettingKey = SettingKey> {
  key: Key;
  env_name?: string;
  is_env_setting?: boolean;
  value?: SettingValue<Key>;
  default?: SettingValue<Key>;
  display_name?: string;
  description?: string | ReactNode | null;
  type?: InputSettingType;
}

export type UpdateChannel = "latest" | "beta" | "nightly";

export interface OpenAiModel {
  id: string;
  owned_by: string;
}

export type HelpLinkSetting = "metabase" | "hidden" | "custom";

export type AutocompleteMatchStyle = "off" | "prefix" | "substring";

export interface UploadsSettings {
  db_id: number | null;
  schema_name: string | null;
  table_prefix: string | null;
}

interface InstanceSettings {
  "admin-email": string;
  "email-smtp-host": string | null;
  "email-smtp-port": number | null;
  "email-smtp-security": "none" | "ssl" | "tls" | "starttls";
  "email-smtp-username": string | null;
  "email-smtp-password": string | null;
  "enable-embedding": boolean;
  "enable-embedding-static": boolean;
  "enable-embedding-sdk": boolean;
  "enable-embedding-interactive": boolean;
  "enable-nested-queries": boolean;
  "enable-public-sharing": boolean;
  "enable-xrays": boolean;
  "example-dashboard-id": number | null;
  "instance-creation": string;
  "read-only-mode": boolean;
  "search-typeahead-enabled": boolean;
  "show-homepage-data": boolean;
  "show-homepage-pin-message": boolean;
  "show-homepage-xrays": boolean;
  "site-name": string;
  "site-uuid": string;
  "subscription-allowed-domains": string | null;
  "uploads-settings": UploadsSettings;
  "user-visibility": string | null;
  "query-analysis-enabled": boolean;
}

export type EmbeddingHomepageDismissReason =
  | "dismissed-done"
  | "dismissed-run-into-issues"
  | "dismissed-not-interested-now";
export type EmbeddingHomepageStatus =
  | EmbeddingHomepageDismissReason
  | "visible"
  | "hidden";

interface AdminSettings {
  "active-users-count"?: number;
  "deprecation-notice-version"?: string;
  "embedding-secret-key"?: string;
  "redirect-all-requests-to-https": boolean;
  "query-caching-min-ttl": number;
  "query-caching-ttl-ratio": number;
  "google-auth-auto-create-accounts-domain": string | null;
  "google-auth-configured": boolean;
  "jwt-configured"?: boolean;
  "jwt-enabled"?: boolean;
  "premium-embedding-token": string | null;
  "saml-configured"?: boolean;
  "saml-enabled"?: boolean;
  "saml-identity-provider-uri": string | null;
  "other-sso-enabled?"?: boolean; // yes the question mark is in the variable name
  "show-database-syncing-modal": boolean;
  "token-status": TokenStatus | null;
  "version-info": VersionInfo | null;
  "last-acknowledged-version": string | null;
  "show-static-embed-terms": boolean | null;
  "show-sdk-embed-terms": boolean | null;
  "embedding-homepage": EmbeddingHomepageStatus;
  "setup-license-active-at-setup": boolean;
  "store-url": string;
}
interface SettingsManagerSettings {
  "bcc-enabled?": boolean;
  "ee-openai-api-key"?: string;
  "openai-api-key": string | null;
  "openai-available-models"?: OpenAiModel[];
  "openai-model": string | null;
  "openai-organization": string | null;
  "session-cookie-samesite": SessionCookieSameSite;
  "slack-app-token": string | null;
  "slack-bug-report-channel": string | null;
  "slack-token": string | null;
  "slack-token-valid?": boolean;
}

type PrivilegedSettings = AdminSettings & SettingsManagerSettings;

interface PublicSettings {
  "allowed-iframe-hosts": string;
  "anon-tracking-enabled": boolean;
  "application-font": string;
  "application-font-files": FontFile[] | null;
  "application-name": string;
  "application-favicon-url": string;
  "available-fonts": string[];
  "available-locales": LocaleData[] | null;
  "bug-reporting-enabled": boolean;
  "check-for-updates": boolean;
  "cloud-gateway-ips": string[] | null;
  "custom-formatting": FormattingSettings;
  "custom-homepage": boolean;
  "custom-homepage-dashboard": DashboardId | null;
  "ee-ai-features-enabled"?: boolean;
  "email-configured?": boolean;
  "embedding-app-origin": string | null;
  "embedding-app-origins-sdk": string | null;
  "embedding-app-origins-interactive": string | null;
  "enable-enhancements?": boolean;
  "enable-password-login": boolean;
  "enable-pivoted-exports": boolean;
  engines: Record<string, Engine>;
  "google-auth-client-id": string | null;
  "google-auth-enabled": boolean;
  gsheets: {
    status: "not-connected" | "loading" | "complete" | "error";
    folder_url: string | null;
    error?: string;
    "created-by-id"?: UserId;
  };
  "has-user-setup": boolean;
  "help-link": HelpLinkSetting;
  "help-link-custom-destination": string;
  "humanization-strategy": "simple" | "none";
  "hide-embed-branding?": boolean;
  "is-hosted?": boolean;
  "ldap-configured?": boolean;
  "ldap-enabled": boolean;
  "ldap-port": number;
  "ldap-group-membership-filter": string;
  "loading-message": LoadingMessage;
  "map-tile-server-url": string;
  "native-query-autocomplete-match-style": AutocompleteMatchStyle;
  "other-sso-enabled?": boolean | null; // TODO: FIXME! This is an enterprise-only setting!
  "password-complexity": PasswordComplexity;
  "persisted-models-enabled": boolean;
  "persisted-model-refresh-cron-schedule": string;
  "report-timezone-long": string;
  "report-timezone-short": string;
  "session-cookies": boolean | null;
  "setup-token": string | null;
  "show-metabase-links": boolean;
  "show-metabot": boolean;
  "show-google-sheets-integration": boolean;
  "site-locale": string;
  "site-url": string;
  "snowplow-enabled": boolean;
  "snowplow-url": string;
  "start-of-week": DayOfWeekId;
  "token-features": TokenFeatures;
  "update-channel": UpdateChannel;
  version: Version;
  "version-info-last-checked": string | null;
  "airgap-enabled": boolean;
}

export type UserSettings = {
  "dismissed-collection-cleanup-banner"?: boolean;
  "dismissed-browse-models-banner"?: boolean;
  "dismissed-custom-dashboard-toast"?: boolean;
  "dismissed-onboarding-sidebar-link"?: boolean;
  "last-used-native-database-id"?: number | null;
  "notebook-native-preview-shown"?: boolean;
  "notebook-native-preview-sidebar-width"?: number | null;
  "expand-browse-in-nav"?: boolean;
  "expand-bookmarks-in-nav"?: boolean;
  "browse-filter-only-verified-models"?: boolean;
  "browse-filter-only-verified-metrics"?: boolean;
  "show-updated-permission-modal": boolean;
  "show-updated-permission-banner": boolean;
  "trial-banner-dismissal-timestamp"?: string | null;
};

/**
 * Important distinction between `null` and `undefined` settings values.
 *  - `null` means that the setting actually has a value of `null`.
 *  - `undefined` means that the setting is not available in a certain context.
 *
 * Further longer explanation:
 *
 * Clojure doesn't have `undefined`. It uses `nil` to set (the default) value to (JS) `null`.
 * This can backfire on frontend if we are not aware of this distinction!
 *
 * Do not use `undefined` when checking for a setting value! Use `null` instead.
 * Use `undefined` only when checking does the setting (key) exist in a certain context.
 *
 * Contexts / Scopes:
 * Settings types are divided into contexts to make this more explicit:
 *  - `PublicSettings` will always be available to everyone.
 *  - `InstanceSettings` are settings that are available to all **authenticated** users.
 *  - `AdminSettings` are settings that are available only to **admins**.
 *  - `SettingsManagerSettings` are settings that are available only to **settings managers**.
 *  - `UserSettings` are settings that are available only to **regular users**.
 *
 * Each new scope is more strict than the previous one.
 *
 * To further complicate things, there are two endpoints for fetching settings:
 *  - `GET /api/setting` that _can only be used by admins!_
 *  - `GET /api/session/properties` that can be used by any user, but some settings might be omitted (unavailable).
 *
 * SettingsApi will return `403` for non-admins, while SessionApi will return `200`!
 */
export type Settings = InstanceSettings &
  PublicSettings &
  UserSettings &
  PrivilegedSettings;

export type SettingKey = keyof Settings;

export type SettingValue<Key extends SettingKey = SettingKey> = Settings[Key];

export type IllustrationSettingValue = "default" | "none" | "custom";
export interface EnterpriseSettings extends Settings {
  "application-colors"?: Record<string, string>;
  "application-logo-url"?: string;
  "login-page-illustration"?: IllustrationSettingValue;
  "login-page-illustration-custom"?: string;
  "landing-page-illustration"?: IllustrationSettingValue;
  "landing-page-illustration-custom"?: string;
  "no-data-illustration"?: IllustrationSettingValue;
  "no-data-illustration-custom"?: string;
  "no-object-illustration"?: IllustrationSettingValue;
  "no-object-illustration-custom"?: string;
  "landing-page"?: string;
  "ee-ai-features-enabled"?: boolean;
  "ee-openai-api-key"?: string;
  "ee-openai-model"?: string;
  "saml-user-provisioning-enabled?"?: boolean;
  "scim-enabled"?: boolean | null;
  "scim-base-url"?: string;
  "send-new-sso-user-admin-email?"?: boolean;
  /**
   * @deprecated
   */
  application_logo_url?: string;
}

export type EnterpriseSettingKey = keyof EnterpriseSettings;
export type EnterpriseSettingValue<
  Key extends EnterpriseSettingKey = EnterpriseSettingKey,
> = EnterpriseSettings[Key];<|MERGE_RESOLUTION|>--- conflicted
+++ resolved
@@ -228,13 +228,10 @@
   "collection_cleanup",
   "query_reference_validation",
   "cache_preemptive",
-<<<<<<< HEAD
   "metabot_v3",
   "ai_sql_fixer",
   "ai_sql_generation",
-=======
   "database_routing",
->>>>>>> c3c5edc2
 ] as const;
 
 export type TokenFeature = (typeof tokenFeatures)[number];
