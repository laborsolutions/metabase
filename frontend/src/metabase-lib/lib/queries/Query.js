--- conflicted
+++ resolved
@@ -97,8 +97,6 @@
   }
 
   /**
-<<<<<<< HEAD
-=======
    * Dimensions exposed by this query
    * NOTE: Ideally we'd also have `dimensions()` that returns a flat list, but currently StructuredQuery has it's own `dimensions()` for another purpose.
    */
@@ -111,12 +109,11 @@
   /**
    * Variables exposed by this query
    */
-  variables(): Variable[] {
+  variables(filter: (variable: Variable) => boolean): Variable[] {
     return [];
   }
 
   /**
->>>>>>> 8a4ae811
    * Metadata this query needs to display correctly
    */
   dependentMetadata() {
