(ns metabase.driver.druid.query-processor-test
  "Some tests to make sure the Druid Query Processor is generating sane Druid queries when compiling MBQL."
  (:require [cheshire.core :as json]
            [clojure.test :refer :all]
            [clojure.tools.macro :as tools.macro]
            [java-time :as t]
            [medley.core :as m]
            [metabase.db.metadata-queries :as metadata-queries]
            [metabase.driver :as driver]
            [metabase.driver.druid.query-processor :as druid.qp]
            [metabase.models :refer [Field Metric Table]]
            [metabase.query-processor :as qp]
            [metabase.test :as mt]
            [metabase.timeseries-query-processor-test.util :as tqpt]
            [metabase.util :as u]
            [metabase.util.date-2 :as u.date]))

(defn- str->absolute-dt [s]
  [:absolute-datetime (u.date/parse s "UTC") :default])

(deftest filter-intervals-test
  (let [dt-field                 [:field 1 {:temporal-unit :default}]
        filter-clause->intervals (comp @#'druid.qp/compile-intervals @#'druid.qp/filter-clause->intervals)]
    (testing :=
      (is (= ["2015-10-04T00:00:00Z/2015-10-04T00:00:00.001Z"]
             (filter-clause->intervals [:= dt-field (str->absolute-dt "2015-10-04T00:00:00Z")]))
          ":= filters should get converted to intervals like `v/v+1`")
      (is (= nil
             (filter-clause->intervals [:= [:field 1 nil] "toucan"]))
          "Non-temporal filter clauses should return `nil` intervals"))
    (testing :<
      (is (= ["-5000/2015-10-11T00:00:00Z"]
             (filter-clause->intervals [:<  dt-field (str->absolute-dt "2015-10-11T00:00:00Z")]))
          ":<, :<=, :>, and :>= should return an interval with -5000 or 5000 as min or max"))
    (testing :between
      (is (= ["2015-10-04T00:00:00Z/2015-10-20T00:00:00.001Z"]
             (filter-clause->intervals
              [:between dt-field (str->absolute-dt "2015-10-04T00:00:00Z") (str->absolute-dt "2015-10-20T00:00:00Z")]))))
    (testing :and
      (is (= ["2015-10-04T00:00:00Z/2015-10-11T00:00:00Z"]
             (filter-clause->intervals
              [:and
               [:>= dt-field (str->absolute-dt "2015-10-04T00:00:00Z")]
               [:<  dt-field (str->absolute-dt "2015-10-11T00:00:00Z")]]))
          "The Druid QP should be able to combine compound `:and` filter clauses into a single datetime interval.")
      (is (= ["2015-10-06T00:00:00Z/2015-10-20T00:00:00.001Z"]
             (filter-clause->intervals
              [:and
               [:between dt-field (str->absolute-dt "2015-10-04T00:00:00Z") (str->absolute-dt "2015-10-20T00:00:00Z")]
               [:between dt-field (str->absolute-dt "2015-10-06T00:00:00Z") (str->absolute-dt "2015-10-21T00:00:00Z")]]))
          "When two filters have overlapping intervals it should generate a single logically equivalent interval")
      (is (= nil
             (filter-clause->intervals
              [:and [:= [:field 1 nil] "toucan"] [:= [:field 2 nil] "threecan"]]))
          ":and clause should ignore non-temporal filters")
      (is (= ["2015-10-04T00:00:00Z/2015-10-04T00:00:00.001Z"]
             (filter-clause->intervals
              [:and
               [:= [:field 1 nil] "toucan"] [:= dt-field (str->absolute-dt "2015-10-04T00:00:00Z")]]))
          ":and clause with no temporal filters should be compiled to `nil` interval")
      (is (= ["2015-10-04T00:00:00Z/2015-10-04T00:00:00.001Z"]
             (filter-clause->intervals
              [:and
               [:= dt-field (str->absolute-dt "2015-10-04T00:00:00Z")]
               [:or
                [:>= dt-field (str->absolute-dt "2015-10-03T00:00:00Z")]
                [:<  dt-field (str->absolute-dt "2015-10-11T00:00:00Z")]]]))
          ":and clause should ignore nested `:or` filters, since they can't be combined into a single filter"))
    (testing :or
      (is (= ["2015-10-04T00:00:00Z/5000" "-5000/2015-10-11T00:00:00Z"]
             (filter-clause->intervals
              [:or
               [:>= dt-field (str->absolute-dt "2015-10-04T00:00:00Z")]
               [:<  dt-field (str->absolute-dt "2015-10-11T00:00:00Z")]]))
          ":or filters should be combined into multiple intervals")
      (is (= ["2015-10-04T00:00:00Z/5000"]
             (filter-clause->intervals
              [:or
               [:>= dt-field (str->absolute-dt "2015-10-04T00:00:00Z")]
               [:= [:field 1 nil] "toucan"]]))
          ":or clauses should ignore non-temporal filters")
      (is (= nil
             (filter-clause->intervals
              [:or
               [:= [:field 1 nil] "toucan"]
               [:= [:field 2 nil] "threecan"]]))
          ":or filters with no temporal filters should return nil"))))

(defn- do-query->native [query]
  (driver/with-driver :druid
    (tqpt/with-flattened-dbdef
      (with-redefs [druid.qp/random-query-id (constantly "<Query ID>")]
        (qp/query->native query)))))

(defmacro ^:private query->native [query]
  `(do-query->native
    (mt/mbql-query ~'checkins
      ~query)))

(deftest compile-topN-test
  (mt/test-driver :druid
    (tqpt/with-flattened-dbdef
      (is (= {:projections [:venue_price :__count_0 :expression]
              :query       {:queryType        :topN
                            :threshold        1000
                            :granularity      :all
                            :dataSource       "checkins"
                            :dimension        "venue_price"
                            :context          {:timeout 60000, :queryId "<Query ID>"}
                            :postAggregations [{:type   :arithmetic
                                                :name   "expression"
                                                :fn     :*
                                                :fields [{:type :fieldAccess, :fieldName "__count_0"}
                                                         {:type :constant, :name "10", :value 10}]}]
                            :intervals        ["1900-01-01/2100-01-01"]
                            :metric           {:type :alphaNumeric}
                            :aggregations
                            [{:type       :filtered
                              :filter     {:type  :not
                                           :field {:type :selector, :dimension "id", :value nil}}
                              :aggregator {:type :count, :name "__count_0"}}]}
              :query-type  ::druid.qp/topN
              :mbql?       true}
             (query->native
              {:aggregation [[:* [:count $id] 10]]
               :breakout    [$venue_price]}))))))

(deftest compile-topN-with-order-by-test
  (mt/test-driver :druid
    (tqpt/with-flattened-dbdef
      (is (= {:projections [:venue_category_name :__count_0]
              :query       {:queryType    :topN
                            :threshold    1000
                            :granularity  :all
                            :dataSource   "checkins"
                            :dimension    "venue_category_name"
                            :context      {:timeout 60000, :queryId "<Query ID>"}
                            :intervals    ["1900-01-01/2100-01-01"]
                            :metric       "__count_0"
                            :aggregations [{:type       :cardinality
                                            :name       "__count_0"
                                            :fieldNames ["venue_name"]
                                            :byRow      true
                                            :round      true}]}
              :query-type  ::druid.qp/topN
              :mbql?       true}
             (query->native
              {:aggregation [[:aggregation-options [:distinct $checkins.venue_name] {:name "__count_0"}]]
               :breakout    [$venue_category_name]
               :order-by    [[:desc [:aggregation 0]] [:asc $checkins.venue_category_name]]}))))))

(deftest compile-groupBy-test
  (mt/test-driver :druid
    (tqpt/with-flattened-dbdef
      (is (= {:projections [:venue_category_name :user_name :__count_0]
              :query       {:queryType    :groupBy
                            :granularity  :all
                            :dataSource   "checkins"
                            :dimensions   ["venue_category_name", "user_name"]
                            :context      {:timeout 60000, :queryId "<Query ID>"}
                            :intervals    ["1900-01-01/2100-01-01"]
                            :aggregations [{:type       :cardinality
                                            :name       "__count_0"
                                            :fieldNames ["venue_name"]
                                            :byRow      true
                                            :round      true}]
                            :limitSpec    {:type    :default
                                           :columns [{:dimension "__count_0", :direction :descending}
                                                     {:dimension "venue_category_name", :direction :ascending}
                                                     {:dimension "user_name", :direction :ascending}]}}
              :query-type  ::druid.qp/groupBy
              :mbql?       true}
             (query->native
              {:aggregation [[:aggregation-options [:distinct $checkins.venue_name] {:name "__count_0"}]]
               :breakout    [$venue_category_name $user_name]
               :order-by    [[:desc [:aggregation 0]] [:asc $checkins.venue_category_name]]}))))))

(deftest compile-groupBy-with-limit-test
  (mt/test-driver :druid
    (tqpt/with-flattened-dbdef
      (is (= {:projections [:venue_category_name :user_name :__count_0]
              :query       {:queryType    :groupBy
                            :granularity  :all
                            :dataSource   "checkins"
                            :dimensions   ["venue_category_name", "user_name"]
                            :context      {:timeout 60000, :queryId "<Query ID>"}
                            :intervals    ["1900-01-01/2100-01-01"]
                            :aggregations [{:type       :cardinality
                                            :name       "__count_0"
                                            :fieldNames ["venue_name"]
                                            :byRow      true
                                            :round      true}]
                            :limitSpec    {:type    :default
                                           :columns [{:dimension "__count_0", :direction :descending}
                                                     {:dimension "venue_category_name", :direction :ascending}
                                                     {:dimension "user_name", :direction :ascending}]
                                           :limit   5}}
              :query-type  ::druid.qp/groupBy
              :mbql?       true}
             (query->native
              {:aggregation [[:aggregation-options [:distinct $checkins.venue_name] {:name "__count_0"}]]
               :breakout    [$venue_category_name $user_name]
               :order-by    [[:desc [:aggregation 0]] [:asc $checkins.venue_category_name]]
               :limit       5}))))))

(deftest finalizing-field-access-test
  (mt/test-driver :druid
    (tqpt/with-flattened-dbdef
      (testing "`distinct` when used in post aggregations should have type `:finalizingFieldAccess`"
        (is (= {:projections [:__distinct_0 :expression]
                :query       {:queryType        :timeseries
                              :granularity      :all
                              :dataSource       "checkins"
                              :context          {:timeout 60000, :queryId "<Query ID>"}
                              :intervals        ["1900-01-01/2100-01-01"]
                              :aggregations     [{:type       :cardinality
                                                  :name       "__distinct_0"
                                                  :fieldNames ["venue_name"]
                                                  :byRow      true
                                                  :round      true}]
                              :postAggregations [{:type :arithmetic,
                                                  :name "expression",
                                                  :fn   :+,
                                                  :fields
                                                  [{:type :constant, :name "1", :value 1}
                                                   {:type :finalizingFieldAccess, :fieldName "__distinct_0"}]}]}
                :query-type  ::druid.qp/total
                :mbql?       true}
               (query->native
                {:aggregation [[:+ 1 [:aggregation-options [:distinct $checkins.venue_name] {:name "__distinct_0"}]]]})))))))

(defn- table-rows-sample []
  (->> (metadata-queries/table-rows-sample (Table (mt/id :checkins))
         [(Field (mt/id :checkins :id))
          (Field (mt/id :checkins :venue_name))
          (Field (mt/id :checkins :timestamp))]
         (constantly conj))
       (sort-by first)
       (take 5)))

(deftest table-rows-sample-test
  (mt/test-driver :druid
    (tqpt/with-flattened-dbdef
      (testing "Druid driver doesn't need to convert results to the expected timezone for us. QP middleware can handle that."
        (let [expected [[1 "The Misfit Restaurant + Bar" (t/instant "2014-04-07T00:00:00Z")]
                        [2 "Bludso's BBQ"                (t/instant "2014-09-18T00:00:00Z")]
                        [3 "Philippe the Original"       (t/instant "2014-09-15T00:00:00Z")]
                        [4 "Wurstküche"                  (t/instant "2014-03-11T00:00:00Z")]
                        [5 "Hotel Biron"                 (t/instant "2013-05-05T00:00:00Z")]]]
          (testing "UTC timezone"
            (is (= expected
                   (table-rows-sample))))
          (mt/with-temporary-setting-values [report-timezone "America/Los_Angeles"]
            (is (= expected
                   (table-rows-sample))))
          (mt/with-system-timezone-id "America/Chicago"
            (is (= expected
                   (table-rows-sample)))))))))

(def ^:private native-query-1
  (json/generate-string
   {:queryType   :scan
    :dataSource  :checkins
    :intervals   ["1900-01-01/2100-01-01"]
    :granularity :all
    :limit       2
    :columns     [:id
                  :user_name
                  :venue_price
                  :venue_name
                  :count]}))

(defn- process-native-query [query]
  (driver/with-driver :druid
    (tqpt/with-flattened-dbdef
      (-> (qp/process-query {:native   {:query query}
                             :type     :native
                             :database (mt/id)})
          (m/dissoc-in [:data :results_metadata])))))

(deftest native-query-test
  (mt/test-driver :druid
    (is (= {:row_count 2
            :status    :completed
            :data      {:rows             [[931 "Simcha Yan" 1 "Kinaree Thai Bistro"       1]
                                           [285 "Kfir Caj"   2 "Ruen Pair Thai Restaurant" 1]]
                        :cols             [{:name         "id"
                                            :source       :native
                                            :display_name "id"
                                            :field_ref    [:field "id" {:base-type :type/Integer}]
                                            :base_type    :type/Integer}
                                           {:name         "user_name"
                                            :source       :native
                                            :display_name "user_name"
                                            :base_type    :type/Text
                                            :field_ref    [:field "user_name" {:base-type :type/Text}]}
                                           {:name         "venue_price"
                                            :source       :native
                                            :display_name "venue_price"
                                            :base_type    :type/Integer
                                            :field_ref    [:field "venue_price" {:base-type :type/Integer}]}
                                           {:name         "venue_name"
                                            :source       :native
                                            :display_name "venue_name"
                                            :base_type    :type/Text
                                            :field_ref    [:field "venue_name" {:base-type :type/Text}]}
                                           {:name         "count"
                                            :source       :native
                                            :display_name "count"
                                            :base_type    :type/Integer
                                            :field_ref    [:field "count" {:base-type :type/Integer}]}]
                        :native_form      {:query native-query-1}
                        :results_timezone "UTC"}}
           (-> (process-native-query native-query-1)
               (m/dissoc-in [:data :insights]))))))

(def ^:private native-query-2
  (json/generate-string
   {:intervals    ["1900-01-01/2100-01-01"]
    :granularity  {:type     :period
                   :period   :P1M
                   :timeZone :UTC}
    :queryType    :timeseries
    :dataSource   :checkins
    :aggregations [{:type :count
                    :name :count}]}))

(deftest native-query-test-2
  (testing "make sure we can run a native :timeseries query. This was throwing an Exception -- see #3409"
    (mt/test-driver :druid
      (is (= :completed
             (:status (process-native-query native-query-2)))))))

(defmacro ^:private druid-query {:style/indent 0} [& body]
  `(tqpt/with-flattened-dbdef
     (qp/process-query
      (mt/mbql-query ~'checkins
        ~@body))))

(defmacro ^:private druid-query-returning-rows {:style/indent 0} [& body]
  `(mt/rows (druid-query ~@body)))

(deftest start-of-week-test
  (mt/test-driver :druid
    (testing (str "Count the number of events in the given week. ")
      (is (= [["2015-10-04" 9]]
             (druid-query-returning-rows
               {:filter      [:between !day.timestamp "2015-10-04" "2015-10-10"]
                :aggregation [[:count $id]]
                :breakout    [!week.timestamp]}))))))

(deftest sum-aggregation-test
  (mt/test-driver :druid
    (testing "sum, *"
      (is (= [["1" 110688.0]
              ["2" 616708.0]
              ["3" 179661.0]
              ["4"  86284.0]]
             (druid-query-returning-rows
               {:aggregation [[:sum [:* $id $venue_price]]]
                :breakout    [$venue_price]}))))))

(deftest min-aggregation-test
  (mt/test-driver :druid
    (testing "min, +"
      (is (= [["1"  4.0]
              ["2"  3.0]
              ["3"  8.0]
              ["4" 12.0]]
             (druid-query-returning-rows
               {:aggregation [[:min [:+ $id $venue_price]]]
                :breakout    [$venue_price]}))))))

(deftest max-aggregation-test
  (mt/test-driver :druid
    (testing "max, /"
      (is (= [["1" 1000.0]
              ["2"  499.5]
              ["3"  332.0]
              ["4"  248.25]]
             (druid-query-returning-rows
               {:aggregation [[:max [:/ $id $venue_price]]]
                :breakout    [$venue_price]}))))))

(deftest avg-aggregation-test
  (mt/test-driver :druid
    (testing "avg, -"
      (is (= [["1" 500.85067873303166]
              ["2" 1002.7772357723577]
              ["3" 1562.2695652173913]
              ["4" 1760.8979591836735]]
             (druid-query-returning-rows
               {:aggregation [[:avg [:* $id $venue_price]]]
                :breakout    [$venue_price]}))))))

(deftest share-aggregation-test
  (mt/test-driver :druid
    (testing "share"
      (is (= [[0.951]]
             (druid-query-returning-rows
               {:aggregation [[:share [:< $venue_price 4]]]}))))))

(deftest count-where-aggregation-test
  (mt/test-driver :druid
    (testing "count-where"
      (is (= [[951]]
             (druid-query-returning-rows
               {:aggregation [[:count-where [:< $venue_price 4]]]}))))))

(deftest sum-where-aggregation-test
  (mt/test-driver :druid
    (testing "sum-where"
      (is (= [[1796.0]]
             (druid-query-returning-rows
               {:aggregation [[:sum-where $venue_price [:< $venue_price 4]]]}))))))

(deftest count-aggregation-test
  (mt/test-driver :druid
    (testing "aggregation w/o field"
      (is (= [["1" 222.0]
              ["2" 616.0]
              ["3" 116.0]
              ["4"  50.0]]
             (druid-query-returning-rows
               {:aggregation [[:+ 1 [:count]]]
                :breakout    [$venue_price]}))))))

(deftest expression-aggregations-test
  (mt/test-driver :druid
    (testing "post-aggregation math w/ 2 args: count + sum"
      (is (= [["1"  442.0]
              ["2" 1845.0]
              ["3"  460.0]
              ["4"  245.0]]
             (druid-query-returning-rows
               {:aggregation [[:+ [:count $id] [:sum $venue_price]]]
                :breakout    [$venue_price]}))))

    (testing "post-aggregation math w/ 3 args: count + sum + count"
      (is (= [["1"  663.0]
              ["2" 2460.0]
              ["3"  575.0]
              ["4"  294.0]]
             (druid-query-returning-rows
               {:aggregation [[:+
                               [:count $id]
                               [:sum $venue_price]
                               [:count $venue_price]]]
                :breakout    [$venue_price]}))))

    (testing "post-aggregation math w/ a constant: count * 10"
      (is (= [["1" 2210.0]
              ["2" 6150.0]
              ["3" 1150.0]
              ["4"  490.0]]
             (druid-query-returning-rows
               {:aggregation [[:* [:count $id] 10]]
                :breakout    [$venue_price]}))))

    (testing "nested post-aggregation math: count + (count * sum)"
      (is (= [["1"  49062.0]
              ["2" 757065.0]
              ["3"  39790.0]
              ["4"  9653.0]]
             (druid-query-returning-rows
               {:aggregation [[:+
                               [:count $id]
                               [:* [:count $id] [:sum $venue_price]]]]
                :breakout    [$venue_price]}))))

    (testing "post-aggregation math w/ avg: count + avg"
      (is (= [["1"  721.8506787330316]
              ["2" 1116.388617886179]
              ["3"  635.7565217391304]
              ["4"  489.2244897959184]]
             (druid-query-returning-rows
               {:aggregation [[:+ [:count $id] [:avg $id]]]
                :breakout    [$venue_price]}))))

    (testing "aggregation with math inside the aggregation :scream_cat:"
      (is (= [["1"  442.0]
              ["2" 1845.0]
              ["3"  460.0]
              ["4"  245.0]]
             (druid-query-returning-rows
               {:aggregation [[:sum [:+ $venue_price 1]]]
                :breakout    [$venue_price]}))))

    (testing "post aggregation math + math inside aggregations: max(venue_price) + min(venue_price - id)"
      (is (= [["1" -998.0]
              ["2" -995.0]
              ["3" -990.0]
              ["4" -985.0]]
             (druid-query-returning-rows
               {:aggregation [[:+
                               [:max $venue_price]
                               [:min [:- $venue_price $id]]]]
                :breakout    [$venue_price]}))))))

(deftest named-top-level-aggregation-test
  (mt/test-driver :druid
    (testing "check that we can name an expression aggregation w/ aggregation at top-level"
      (is (= [["1"  442.0]
              ["2" 1845.0]
              ["3"  460.0]
              ["4"  245.0]]
             (mt/rows
               (druid-query
                 {:aggregation [[:aggregation-options [:sum [:+ $venue_price 1]] {:name "New Price"}]]
                  :breakout    [$venue_price]})))))))

(deftest named-expression-aggregations-test
  (mt/test-driver :druid
    (testing "check that we can name an expression aggregation w/ expression at top-level"
      (is (= {:rows    [["1"  180.0]
                        ["2" 1189.0]
                        ["3"  304.0]
                        ["4"  155.0]]
              :columns ["venue_price" "Sum-41"]}
             (mt/rows+column-names
               (druid-query
                 {:aggregation [[:aggregation-options [:- [:sum $venue_price] 41] {:name "Sum-41"}]]
                  :breakout    [$venue_price]})))))))

(deftest distinct-count-of-two-dimensions-test
  (mt/test-driver :druid
    (is (= {:rows    [[98]]
            :columns ["count"]}
           (mt/rows+column-names
             (druid-query
               {:aggregation [[:distinct [:+ $checkins.venue_category_name $checkins.venue_name]]]}))))))

(deftest metrics-inside-aggregation-clauses-test
  (mt/test-driver :druid
    (testing "check that we can handle METRICS inside expression aggregation clauses"
      (tqpt/with-flattened-dbdef
        (mt/with-temp Metric [metric {:definition (mt/$ids checkins
                                                    {:aggregation [:sum $venue_price]
                                                     :filter      [:> $venue_price 1]})}]
          (is (= [["2" 1231.0]
                  ["3"  346.0]
                  ["4" 197.0]]
                 (mt/rows
                   (mt/run-mbql-query checkins
                     {:aggregation [:+ [:metric (u/get-id metric)] 1]
                      :breakout    [$venue_price]})))))))))

(deftest order-by-aggregation-test
  (mt/test-driver :druid
    (doseq [[direction expected-rows] {:desc [["Bar" "Felipinho Asklepios"      8]
                                              ["Bar" "Spiros Teofil"            8]
                                              ["Japanese" "Felipinho Asklepios" 7]
                                              ["Japanese" "Frans Hevel"         7]
                                              ["Mexican" "Shad Ferdynand"       7]]
                                       :asc  [["American" "Rüstem Hebel"    1]
                                              ["Artisan"  "Broen Olujimi"   1]
                                              ["Artisan"  "Conchúr Tihomir" 1]
                                              ["Artisan"  "Dwight Gresham"  1]
                                              ["Artisan"  "Plato Yeshua"    1]]}]
      (testing direction
        (is (= expected-rows
               (druid-query-returning-rows
                 {:aggregation [[:aggregation-options [:distinct $checkins.venue_name] {:name "__count_0"}]]
                  :breakout    [$venue_category_name $user_name]
                  :order-by    [[direction [:aggregation 0]] [:asc $checkins.venue_category_name]]
                  :limit       5})))))))

(deftest hll-count-test
  (mt/test-driver :druid
    (testing "Do we generate the correct count clause for HLL fields?"
      (is (= [["Bar"      "Szymon Theutrich"    13]
              ["Mexican"  "Dwight Gresham"      12]
              ["American" "Spiros Teofil"       10]
              ["Bar"      "Felipinho Asklepios" 10]
              ["Bar"      "Kaneonuskatew Eiran" 10]]
             (druid-query-returning-rows
               {:aggregation [[:aggregation-options [:count $checkins.user_name] {:name "unique_users"}]]
                :breakout   [$venue_category_name $user_name]
                :order-by   [[:desc [:aggregation 0]] [:asc $checkins.venue_category_name]]
                :limit      5}))))))

(deftest numeric-filter-test
  (mt/test-driver :druid
<<<<<<< HEAD
    (testing
        (tqpt/with-flattened-dbdef
          (letfn [(compiled [query]
                    (-> (qp/query->native query) :query (select-keys [:filter :queryType])))]
            (doseq [[message field] {"Make sure we can filter by numeric columns (#10935)" :venue_price
                                     "We should be able to filter by Metrics (#11823)"     :count}
                    :let            [field-clause [:field (mt/id :checkins field) nil]
                                     field-name   (name field)]]
              (testing message
                (testing "scan query"
                  (let [query (mt/mbql-query checkins
                                {:fields   [$id $venue_price $venue_name]
                                 :filter   [:= field-clause 1]
                                 :order-by [[:desc $id]]
                                 :limit    5})]
                    (is (= {:filter    {:type :selector, :dimension field-name, :value 1}
                            :queryType :scan}
                           (compiled query)))
                    (is (= [931 1 "Kinaree Thai Bistro"]
                           (mt/first-row (qp/process-query query))))))

                (testing "topN query"
                  (let [query (mt/mbql-query checkins
                                {:aggregation [[:count]]
                                 :breakout    [$venue_price]
                                 :filter      [:= field-clause 1]})]
                    (is (= {:filter    {:type :selector, :dimension field-name, :value 1}
                            :queryType :topN}
                           (compiled query)))
                    (is (= ["1" 221]
                           (mt/first-row (qp/process-query query))))))

                (testing "groupBy query"
                  (let [query (mt/mbql-query checkins
                                {:aggregation [[:aggregation-options [:distinct $checkins.venue_name] {:name "__count_0"}]]
                                 :breakout    [$venue_category_name $user_name]
                                 :order-by    [[:desc [:aggregation 0]] [:asc $checkins.venue_category_name]]
                                 :filter      [:= field-clause 1]})]
                    (is (= {:filter    {:type :selector, :dimension field-name, :value 1}
                            :queryType :groupBy}
                           (compiled query)))
                    (is (= (case field
                             :count       ["Bar" "Felipinho Asklepios" 8]
                             :venue_price ["Mexican" "Conchúr Tihomir" 4])
                           (mt/first-row (qp/process-query query))))))

                (testing "timeseries query"
                  (let [query (mt/mbql-query checkins
                                {:aggregation [[:count]]
                                 :filter      [:= field-clause 1]})]
                    (is (= {:queryType :timeseries
                            :filter    {:type :selector, :dimension field-name, :value 1}}
                           (compiled query)))
                    (is (= (case field
                             :count       [1000]
                             :venue_price [221])
                           (mt/first-row (qp/process-query query)))))))))))))
=======
    (tqpt/with-flattened-dbdef
      (letfn [(compiled [query]
                (-> (qp/query->native query) :query (select-keys [:filter :queryType])))]
        (doseq [[message field] {"Make sure we can filter by numeric columns (#10935)" :venue_price
                                 "We should be able to filter by Metrics (#11823)"     :count}
                :let            [field-clause [:field (mt/id :checkins field) nil]
                                 field-name   (name field)]]
          (testing message
            (testing "scan query"
              (let [query (mt/mbql-query checkins
                            {:fields   [$id $venue_price $venue_name]
                             :filter   [:= field-clause 1]
                             :order-by [[:desc $id]]
                             :limit    5})]
                (is (= {:filter    {:type :selector, :dimension field-name, :value 1}
                        :queryType :scan}
                       (compiled query)))
                (is (= ["931" "1" "Kinaree Thai Bistro"]
                       (mt/first-row (qp/process-query query))))))

            (testing "topN query"
              (let [query (mt/mbql-query checkins
                            {:aggregation [[:count]]
                             :breakout    [$venue_price]
                             :filter      [:= field-clause 1]})]
                (is (= {:filter    {:type :selector, :dimension field-name, :value 1}
                        :queryType :topN}
                       (compiled query)))
                (is (= ["1" 221]
                       (mt/first-row (qp/process-query query))))))

            (testing "groupBy query"
              (let [query (mt/mbql-query checkins
                            {:aggregation [[:aggregation-options [:distinct $checkins.venue_name] {:name "__count_0"}]]
                             :breakout    [$venue_category_name $user_name]
                             :order-by    [[:desc [:aggregation 0]] [:asc $checkins.venue_category_name]]
                             :filter      [:= field-clause 1]})]
                (is (= {:filter    {:type :selector, :dimension field-name, :value 1}
                        :queryType :groupBy}
                       (compiled query)))
                (is (= (case field
                         :count       ["Bar" "Felipinho Asklepios" 8]
                         :venue_price ["Mexican" "Conchúr Tihomir" 4])
                       (mt/first-row (qp/process-query query))))))

            (testing "timeseries query"
              (let [query (mt/mbql-query checkins
                            {:aggregation [[:count]]
                             :filter      [:= field-clause 1]})]
                (is (= {:queryType :timeseries
                        :filter    {:type :selector, :dimension field-name, :value 1}}
                       (compiled query)))
                (is (= (case field
                         :count       [1000]
                         :venue_price [221])
                       (mt/first-row (qp/process-query query))))))))))))

(deftest parse-filter-test
  (mt/test-driver :druid
    (testing "parse-filter should generate the correct filter clauses"
      (tqpt/with-flattened-dbdef
        (mt/with-everything-store
          (tools.macro/macrolet [(parse-filter [filter-clause]
                                   `(#'druid.qp/parse-filter (mt/$ids ~'checkins ~filter-clause)))]
            (testing "normal non-compound filters should work as expected"
              (is (= {:type :selector, :dimension "venue_price", :value 2}
                     (parse-filter [:= $venue_price [:value 2 {:base_type :type/Integer}]]))))
            (testing "temporal filters should get stripped out"
              (is (= nil
                     (parse-filter [:>= !default.timestamp [:absolute-datetime #t "2015-09-01T00:00Z[UTC]" :default]])))
              (is (= {:type :selector, :dimension "venue_category_name", :value "Mexican"}
                     (parse-filter
                      [:and
                       [:= $venue_category_name [:value "Mexican" {:base_type :type/Text}]]

                       [:< !default.timestamp [:absolute-datetime #t "2015-10-01T00:00Z[UTC]" :default]]]))))))))))

(deftest multiple-filters-test
  (mt/test-driver :druid
    (testing "Should be able to filter by both a temporal and a non-temporal filter (#15903)"
      (tqpt/with-flattened-dbdef
        (is (= [4]
               (mt/first-row
                (mt/run-mbql-query checkins
                  {:aggregation [[:count]]
                   :filter      [:and
                                 [:= $venue_category_name "Mexican"]
                                 [:= !month.timestamp "2015-09"]]}))))))))

(deftest open-ended-temporal-filter-test
  (mt/test-driver :druid
    (testing "Should be able to filter by an open-ended absolute temporal moment (#15902)"
      (tqpt/with-flattened-dbdef
        (is (= [58]
               (mt/first-row
                (mt/run-mbql-query checkins
                  {:aggregation [[:count]]
                   :filter      [:> $timestamp "2015-10-01T00:00:00Z"]}))))))))
>>>>>>> b0d9436a
<|MERGE_RESOLUTION|>--- conflicted
+++ resolved
@@ -581,65 +581,6 @@
 
 (deftest numeric-filter-test
   (mt/test-driver :druid
-<<<<<<< HEAD
-    (testing
-        (tqpt/with-flattened-dbdef
-          (letfn [(compiled [query]
-                    (-> (qp/query->native query) :query (select-keys [:filter :queryType])))]
-            (doseq [[message field] {"Make sure we can filter by numeric columns (#10935)" :venue_price
-                                     "We should be able to filter by Metrics (#11823)"     :count}
-                    :let            [field-clause [:field (mt/id :checkins field) nil]
-                                     field-name   (name field)]]
-              (testing message
-                (testing "scan query"
-                  (let [query (mt/mbql-query checkins
-                                {:fields   [$id $venue_price $venue_name]
-                                 :filter   [:= field-clause 1]
-                                 :order-by [[:desc $id]]
-                                 :limit    5})]
-                    (is (= {:filter    {:type :selector, :dimension field-name, :value 1}
-                            :queryType :scan}
-                           (compiled query)))
-                    (is (= [931 1 "Kinaree Thai Bistro"]
-                           (mt/first-row (qp/process-query query))))))
-
-                (testing "topN query"
-                  (let [query (mt/mbql-query checkins
-                                {:aggregation [[:count]]
-                                 :breakout    [$venue_price]
-                                 :filter      [:= field-clause 1]})]
-                    (is (= {:filter    {:type :selector, :dimension field-name, :value 1}
-                            :queryType :topN}
-                           (compiled query)))
-                    (is (= ["1" 221]
-                           (mt/first-row (qp/process-query query))))))
-
-                (testing "groupBy query"
-                  (let [query (mt/mbql-query checkins
-                                {:aggregation [[:aggregation-options [:distinct $checkins.venue_name] {:name "__count_0"}]]
-                                 :breakout    [$venue_category_name $user_name]
-                                 :order-by    [[:desc [:aggregation 0]] [:asc $checkins.venue_category_name]]
-                                 :filter      [:= field-clause 1]})]
-                    (is (= {:filter    {:type :selector, :dimension field-name, :value 1}
-                            :queryType :groupBy}
-                           (compiled query)))
-                    (is (= (case field
-                             :count       ["Bar" "Felipinho Asklepios" 8]
-                             :venue_price ["Mexican" "Conchúr Tihomir" 4])
-                           (mt/first-row (qp/process-query query))))))
-
-                (testing "timeseries query"
-                  (let [query (mt/mbql-query checkins
-                                {:aggregation [[:count]]
-                                 :filter      [:= field-clause 1]})]
-                    (is (= {:queryType :timeseries
-                            :filter    {:type :selector, :dimension field-name, :value 1}}
-                           (compiled query)))
-                    (is (= (case field
-                             :count       [1000]
-                             :venue_price [221])
-                           (mt/first-row (qp/process-query query)))))))))))))
-=======
     (tqpt/with-flattened-dbdef
       (letfn [(compiled [query]
                 (-> (qp/query->native query) :query (select-keys [:filter :queryType])))]
@@ -657,7 +598,7 @@
                 (is (= {:filter    {:type :selector, :dimension field-name, :value 1}
                         :queryType :scan}
                        (compiled query)))
-                (is (= ["931" "1" "Kinaree Thai Bistro"]
+                (is (= [931 1 "Kinaree Thai Bistro"]
                        (mt/first-row (qp/process-query query))))))
 
             (testing "topN query"
@@ -737,5 +678,4 @@
                (mt/first-row
                 (mt/run-mbql-query checkins
                   {:aggregation [[:count]]
-                   :filter      [:> $timestamp "2015-10-01T00:00:00Z"]}))))))))
->>>>>>> b0d9436a
+                   :filter      [:> $timestamp "2015-10-01T00:00:00Z"]}))))))))