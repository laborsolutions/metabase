--- conflicted
+++ resolved
@@ -857,15 +857,11 @@
                       :cache_granular_controls        (premium-features/enable-cache-granular-controls?)
                       :cache_preemptive               (premium-features/enable-preemptive-caching?)
                       :collection_cleanup             (premium-features/enable-collection-cleanup?)
-<<<<<<< HEAD
-=======
                       :database_auth_providers        (premium-features/enable-database-auth-providers?)
                       :database_routing               (premium-features/enable-database-routing?)
->>>>>>> c3c5edc2
                       :config_text_file               (premium-features/enable-config-text-file?)
                       :content_verification           (premium-features/enable-content-verification?)
                       :dashboard_subscription_filters (premium-features/enable-dashboard-subscription-filters?)
-                      :database_auth_providers        (premium-features/enable-database-auth-providers?)
                       :disable_password_login         (premium-features/can-disable-password-login?)
                       :email_allow_list               (premium-features/enable-email-allow-list?)
                       :email_restrict_recipients      (premium-features/enable-email-restrict-recipients?)
