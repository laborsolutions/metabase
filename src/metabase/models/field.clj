(ns metabase.models.field
  (:require [korma.core :refer :all, :exclude [defentity]]
            [metabase.api.common :refer [check]]
            [metabase.db :refer :all]
            (metabase.models [common :as common]
                             [database :refer [Database]]
                             [field-values :refer [field-should-have-field-values? create-field-values create-field-values-if-needed]]
                             [foreign-key :refer [ForeignKey]]
                             [hydrate :refer [hydrate]]
                             [interface :refer :all])
            [metabase.util :as u]))

(declare field->fk-field)

(def ^:const special-types
  "Possible values for `Field` `:special_type`."
  #{:avatar
    :category
    :city
    :country
    :desc
    :fk
    :id
    :image
    :json
    :latitude
    :longitude
    :name
    :number
    :state
    :timestamp_milliseconds
    :timestamp_seconds
    :url
    :zip_code})

(def ^:const special-type->name
  "User-facing names for the `Field` special types."
  {:avatar            "Avatar Image URL"
   :category          "Category"
   :city              "City"
   :country           "Country"
   :desc              "Description"
   :fk                "Foreign Key"
   :id                "Entity Key"
   :image             "Image URL"
   :json              "Field containing JSON"
   :latitude          "Latitude"
   :longitude         "Longitude"
   :name              "Entity Name"
   :number            "Number"
   :state             "State"
   :timestamp_seconds "Timestamp - seconds since 1970"
   :url               "URL"
   :zip_code          "Zip Code"})

(def ^:const base-types
  "Possible values for `Field` `:base_type`."
  #{:BigIntegerField
    :BooleanField
    :CharField
    :DateField
    :DateTimeField
    :DecimalField
    :DictionaryField
    :FloatField
    :IntegerField
    :TextField
    :TimeField
    :UnknownField})

(def ^:const field-types
  "Possible values for `Field.field_type`."
  #{:metric      ; A number that can be added, graphed, etc.
    :dimension   ; A high or low-cardinality numerical string value that is meant to be used as a grouping
    :info        ; Non-numerical value that is not meant to be used
    :sensitive}) ; A Fields that should *never* be shown *anywhere*

(defrecord FieldInstance []
  clojure.lang.IFn
  (invoke [this k]
    (get this k)))

(extend-ICanReadWrite FieldInstance :read :always, :write :superuser)


(defentity Field
  [(table :metabase_field)
   (hydration-keys destination field origin)
   (types :base_type :keyword, :field_type :keyword, :special_type :keyword)
   timestamped]

  (pre-insert [_ field]
    (let [defaults {:active          true
                    :preview_display true
                    :field_type      :info
                    :position        0}]
      (merge defaults field)))

  (post-insert [_ field]
    (when (field-should-have-field-values? field)
      (future (create-field-values field)))
    field)

  (post-update [this {:keys [id] :as field}]
    ;; if base_type or special_type were affected then we should asynchronously create corresponding FieldValues objects if need be
    (when (or (contains? field :base_type)
              (contains? field :field_type)
              (contains? field :special_type))
      (future (create-field-values-if-needed (sel :one [this :id :table_id :base_type :special_type :field_type] :id id)))))

  (post-select [_ {:keys [table_id] :as field}]
    (map->FieldInstance
      (u/assoc* field
        :table               (delay (sel :one 'metabase.models.table/Table :id table_id))
        :db                  (delay @(:db @(:table <>)))
        :target              (delay (field->fk-field field))
        :human_readable_name (when (name :field)
                               (delay (common/name->human-readable-name (:name field)))))))

  (pre-cascade-delete [_ {:keys [id]}]
    (cascade-delete ForeignKey (where (or (= :origin_id id)
                                          (= :destination_id id))))
    (cascade-delete 'metabase.models.field-values/FieldValues :field_id id)))

(extend-ICanReadWrite FieldEntity :read :always, :write :superuser)


(defn field->fk-field
  "Attempts to follow a `ForeignKey` from the the given `Field` to a destination `Field`.

   Only evaluates if the given field has :special_type `fk`, otherwise does nothing."
  [{:keys [id special_type] :as field}]
  (when (= :fk special_type)
    (let [dest-id (sel :one :field [ForeignKey :destination_id] :origin_id id)]
<<<<<<< HEAD
      (sel :one Field :id dest-id))))

(defn unflatten-nested-fields
  "Take a sequence of both top-level and nested FIELDS, and return a sequence of top-level `Fields`
   with nested `Fields` moved into sequences keyed by `:children` in their parents.

     (unflatten-nested-fields [{:id 1, :parent_id nil}, {:id 2, :parent_id 1}])
       -> [{:id 1, :parent_id nil, :children [{:id 2, :parent_id 1, :children nil}]}]

   You may optionally specify a different PARENT-ID-KEY; the default is `:parent_id`."
  ([fields]
   (unflatten-nested-fields fields :parent_id))
  ([fields parent-id-key]
   (let [parent-id->fields (group-by parent-id-key fields)
         resolve-children  (fn resolve-children [field]
                             (assoc field :children (map resolve-children
                                                         (parent-id->fields (:id field)))))]
     (map resolve-children (parent-id->fields nil)))))

(defn- qualified-name-components
  "Return the pieces that represent a path to FIELD, of the form `[table-name parent-fields-name* field-name]`."
  [{:keys [table parent], :as field}]
  {:pre [(delay? table)]}
  (conj (if parent
          (qualified-name-components @parent)
          [(:name @table)])
        (:name field)))

(defmethod post-select Field [_ {:keys [table_id parent_id] :as field}]
  (u/assoc* field
    :table                     (delay (sel :one 'metabase.models.table/Table :id table_id))
    :db                        (delay @(:db @(:table <>)))
    :target                    (delay (field->fk-field field))
    :can_read                  (delay @(:can_read @(:table <>)))
    :can_write                 (delay @(:can_write @(:table <>)))
    :human_readable_name       (when (name :field)
                                 (delay (common/name->human-readable-name (:name field))))
    :parent                    (when parent_id
                                 (delay (sel :one Field :id parent_id)))
    :children                  (delay (sel :many Field :parent_id (:id field)))
    :qualified-name-components (delay (qualified-name-components <>))
    :qualified-name            (delay (apply str (interpose "." @(:qualified-name-components <>))))))

(defmethod pre-insert Field [_ field]
  (let [defaults {:active          true
                  :preview_display true
                  :field_type      :info
                  :position        0}]
    (merge defaults field)))

(defmethod post-insert Field [_ field]
  (when (field-should-have-field-values? field)
    (future (create-field-values field)))
  field)

(defmethod post-update Field [_ {:keys [id] :as field}]
  ;; if base_type or special_type were affected then we should asynchronously create corresponding FieldValues objects if need be
  (when (or (contains? field :base_type)
            (contains? field :field_type)
            (contains? field :special_type))
    (future (create-field-values-if-needed (sel :one [Field :id :table_id :base_type :special_type :field_type] :id id)))))

(defmethod pre-cascade-delete Field [_ {:keys [id]}]
  (cascade-delete Field :parent_id id)
  (cascade-delete ForeignKey (where (or (= :origin_id id)
                                        (= :destination_id id))))
  (cascade-delete 'metabase.models.field-values/FieldValues :field_id id))
=======
      (Field dest-id))))
>>>>>>> 68e652da
<|MERGE_RESOLUTION|>--- conflicted
+++ resolved
@@ -10,7 +10,8 @@
                              [interface :refer :all])
             [metabase.util :as u]))
 
-(declare field->fk-field)
+(declare field->fk-field
+         qualified-name-components)
 
 (def ^:const special-types
   "Possible values for `Field` `:special_type`."
@@ -108,16 +109,22 @@
               (contains? field :special_type))
       (future (create-field-values-if-needed (sel :one [this :id :table_id :base_type :special_type :field_type] :id id)))))
 
-  (post-select [_ {:keys [table_id] :as field}]
+  (post-select [_ {:keys [table_id parent_id] :as field}]
     (map->FieldInstance
       (u/assoc* field
-        :table               (delay (sel :one 'metabase.models.table/Table :id table_id))
-        :db                  (delay @(:db @(:table <>)))
-        :target              (delay (field->fk-field field))
-        :human_readable_name (when (name :field)
-                               (delay (common/name->human-readable-name (:name field)))))))
+        :table                     (delay (sel :one 'metabase.models.table/Table :id table_id))
+        :db                        (delay @(:db @(:table <>)))
+        :target                    (delay (field->fk-field field))
+        :human_readable_name       (when (name :field)
+                                     (delay (common/name->human-readable-name (:name field))))
+        :parent                    (when parent_id
+                                     (delay (sel :one Field :id parent_id)))
+        :children                  (delay (sel :many Field :parent_id (:id field)))
+        :qualified-name-components (delay (qualified-name-components <>))
+        :qualified-name            (delay (apply str (interpose "." @(:qualified-name-components <>)))))))
 
-  (pre-cascade-delete [_ {:keys [id]}]
+  (pre-cascade-delete [this {:keys [id]}]
+    (cascade-delete this :parent_id id)
     (cascade-delete ForeignKey (where (or (= :origin_id id)
                                           (= :destination_id id))))
     (cascade-delete 'metabase.models.field-values/FieldValues :field_id id)))
@@ -132,8 +139,7 @@
   [{:keys [id special_type] :as field}]
   (when (= :fk special_type)
     (let [dest-id (sel :one :field [ForeignKey :destination_id] :origin_id id)]
-<<<<<<< HEAD
-      (sel :one Field :id dest-id))))
+      (Field dest-id))))
 
 (defn unflatten-nested-fields
   "Take a sequence of both top-level and nested FIELDS, and return a sequence of top-level `Fields`
@@ -159,47 +165,4 @@
   (conj (if parent
           (qualified-name-components @parent)
           [(:name @table)])
-        (:name field)))
-
-(defmethod post-select Field [_ {:keys [table_id parent_id] :as field}]
-  (u/assoc* field
-    :table                     (delay (sel :one 'metabase.models.table/Table :id table_id))
-    :db                        (delay @(:db @(:table <>)))
-    :target                    (delay (field->fk-field field))
-    :can_read                  (delay @(:can_read @(:table <>)))
-    :can_write                 (delay @(:can_write @(:table <>)))
-    :human_readable_name       (when (name :field)
-                                 (delay (common/name->human-readable-name (:name field))))
-    :parent                    (when parent_id
-                                 (delay (sel :one Field :id parent_id)))
-    :children                  (delay (sel :many Field :parent_id (:id field)))
-    :qualified-name-components (delay (qualified-name-components <>))
-    :qualified-name            (delay (apply str (interpose "." @(:qualified-name-components <>))))))
-
-(defmethod pre-insert Field [_ field]
-  (let [defaults {:active          true
-                  :preview_display true
-                  :field_type      :info
-                  :position        0}]
-    (merge defaults field)))
-
-(defmethod post-insert Field [_ field]
-  (when (field-should-have-field-values? field)
-    (future (create-field-values field)))
-  field)
-
-(defmethod post-update Field [_ {:keys [id] :as field}]
-  ;; if base_type or special_type were affected then we should asynchronously create corresponding FieldValues objects if need be
-  (when (or (contains? field :base_type)
-            (contains? field :field_type)
-            (contains? field :special_type))
-    (future (create-field-values-if-needed (sel :one [Field :id :table_id :base_type :special_type :field_type] :id id)))))
-
-(defmethod pre-cascade-delete Field [_ {:keys [id]}]
-  (cascade-delete Field :parent_id id)
-  (cascade-delete ForeignKey (where (or (= :origin_id id)
-                                        (= :destination_id id))))
-  (cascade-delete 'metabase.models.field-values/FieldValues :field_id id))
-=======
-      (Field dest-id))))
->>>>>>> 68e652da
+        (:name field)))