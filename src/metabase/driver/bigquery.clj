(ns metabase.driver.bigquery
  (:require (clojure [set :as set]
                     [string :as s]
                     [walk :as walk])
            [clojure.tools.logging :as log]
            (korma [core :as k]
                   [db :as kdb])
            (metabase [config :as config]
                      [db :as db]
                      [driver :as driver])
            [metabase.driver.generic-sql :as sql]
            [metabase.driver.generic-sql.query-processor :as sqlqp]
            (metabase.models [database :refer [Database]]
                             [field :as field]
                             [table :as table])
            [metabase.sync-database.analyze :as analyze]
            metabase.query-processor.interface
            [metabase.util :as u]
            [metabase.util.korma-extensions :as kx])
  (:import (java.util Collections Date)
           (com.google.api.client.googleapis.auth.oauth2 GoogleCredential GoogleCredential$Builder GoogleAuthorizationCodeFlow GoogleAuthorizationCodeFlow$Builder GoogleTokenResponse)
           com.google.api.client.googleapis.javanet.GoogleNetHttpTransport
           (com.google.api.client.googleapis.json GoogleJsonError GoogleJsonResponseException)
           com.google.api.client.googleapis.services.AbstractGoogleClientRequest
           com.google.api.client.http.HttpTransport
           com.google.api.client.json.JsonFactory
           com.google.api.client.json.jackson2.JacksonFactory
           (com.google.api.services.bigquery Bigquery Bigquery$Builder BigqueryScopes)
           (com.google.api.services.bigquery.model Table TableCell TableFieldSchema TableList TableList$Tables TableReference TableRow TableSchema QueryRequest QueryResponse)
           (metabase.query_processor.interface DateTimeValue Value)))

(def ^:private ^HttpTransport http-transport (GoogleNetHttpTransport/newTrustedTransport))
(def ^:private ^JsonFactory   json-factory   (JacksonFactory/getDefaultInstance))

(def ^:private ^:const ^String redirect-uri "urn:ietf:wg:oauth:2.0:oob")

(defn- execute-no-auto-retry
  "`execute` REQUEST, and catch any `GoogleJsonResponseException` is
  throws, converting them to `ExceptionInfo` and rethrowing them."
  [^AbstractGoogleClientRequest request]
  (try (.execute request)
       (catch GoogleJsonResponseException e
         (let [^GoogleJsonError error (.getDetails e)]
           (throw (ex-info (or (.getMessage error)
                               (.getStatusMessage e))
                           (into {} error)))))))

(defn- execute
  "`execute` REQUEST, and catch any `GoogleJsonResponseException` is
  throws, converting them to `ExceptionInfo` and rethrowing them.

  This automatically retries any failed requests up to 2 times."
  [^AbstractGoogleClientRequest request]
  (u/auto-retry 2
    (execute-no-auto-retry request)))

(defn- ^Bigquery credential->client [^GoogleCredential credential]
  (.build (doto (Bigquery$Builder. http-transport json-factory credential)
            (.setApplicationName (str "Metabase " config/mb-version-string)))))

(defn- fetch-access-and-refresh-tokens* [^String client-id, ^String client-secret, ^String auth-code]
  {:pre  [(seq client-id) (seq client-secret) (seq auth-code)]
   :post [(seq (:access-token %)) (seq (:refresh-token %))]}
  (log/info (u/format-color 'magenta "Fetching BigQuery access/refresh tokens with auth-code '%s'..." auth-code))
  (let [^GoogleAuthorizationCodeFlow flow (.build (doto (GoogleAuthorizationCodeFlow$Builder. http-transport json-factory client-id client-secret (Collections/singleton BigqueryScopes/BIGQUERY))
                                                    (.setAccessType "offline")))
        ^GoogleTokenResponse response     (.execute (doto (.newTokenRequest flow auth-code) ; don't use `execute` here because this is a *different* type of Google request
                                                      (.setRedirectUri redirect-uri)))]
    {:access-token (.getAccessToken response), :refresh-token (.getRefreshToken response)}))

;; Memoize this function because you're only allowed to redeem an auth-code once. This way we can redeem it the first time when `can-connect?` checks to see if the DB details are
;; viable; then the second time we go to redeem it we can save the access token and refresh token with the newly created `Database` <3
(def ^:private ^{:arglists '([client-id client-secret auth-code])} fetch-access-and-refresh-tokens (memoize fetch-access-and-refresh-tokens*))

(defn- database->credential
  "Get a `GoogleCredential` for a `DatabaseInstance`."
  {:arglists '([database])}
  ^GoogleCredential [{{:keys [^String client-id, ^String client-secret, ^String auth-code, ^String access-token, ^String refresh-token], :as details} :details, id :id, :as db}]
  {:pre [(seq client-id) (seq client-secret) (or (seq auth-code)
                                                 (and (seq access-token) (seq refresh-token)))]}
  (if-not (and (seq access-token)
               (seq refresh-token))
    ;; If Database doesn't have access/refresh tokens fetch them and try again
    (let [details (-> (merge details (fetch-access-and-refresh-tokens client-id client-secret auth-code))
                      (dissoc :auth-code))]
      (when id
        (db/upd Database id :details details))
      (recur (assoc db :details details)))
    ;; Otherwise return credential as normal
    (doto (.build (doto (GoogleCredential$Builder.)
                    (.setClientSecrets client-id client-secret)
                    (.setJsonFactory json-factory)
                    (.setTransport http-transport)))
      (.setAccessToken  access-token)
      (.setRefreshToken refresh-token))))

(def ^:private ^{:arglists '([database])} ^Bigquery database->client (comp credential->client database->credential))

(defn- ^TableList list-tables
  "Fetch a page of Tables. By default, fetches the first page; page size is 50. For cases when more than 50 Tables are present, you may
    fetch subsequent pages by specifying the PAGE-TOKEN; the token for the next page is returned with a page when one exists."
  ([database]
   (list-tables database nil))

  ([{{:keys [project-id dataset-id]} :details, :as database}, ^String page-token-or-nil]
   (list-tables (database->client database) project-id dataset-id page-token-or-nil))

  ([^Bigquery client, ^String project-id, ^String dataset-id, ^String page-token-or-nil]
   {:pre [client (seq project-id) (seq dataset-id)]}
   (execute (u/prog1 (.list (.tables client) project-id dataset-id)
              (.setPageToken <> page-token-or-nil)))))

(defn- describe-database [database]
  {:pre [(map? database)]}
  ;; first page through all the 50-table pages until we stop getting "next page tokens"
  (let [tables (loop [tables [], ^TableList table-list (list-tables database)]
                 (let [tables (concat tables (.getTables table-list))]
                   (if-let [next-page-token (.getNextPageToken table-list)]
                     (recur tables (list-tables database next-page-token))
                     tables)))]
    ;; after that convert the results to MB format
    {:tables (set (for [^TableList$Tables table tables
                        :let [^TableReference tableref (.getTableReference table)]]
                    {:schema nil, :name (.getTableId tableref)}))}))

(defn- can-connect? [details-map]
  {:pre [(map? details-map)]}
  (boolean (describe-database {:details details-map})))


(defn- ^Table get-table
  ([{{:keys [project-id dataset-id]} :details, :as database} table-id]
   (get-table (database->client database) project-id dataset-id table-id))

  ([^Bigquery client, ^String project-id, ^String dataset-id, ^String table-id]
   {:pre [client (seq project-id) (seq dataset-id) (seq table-id)]}
   (execute (.get (.tables client) project-id dataset-id table-id))))

(def ^:private ^:const  bigquery-type->base-type
  {"BOOLEAN"   :BooleanField
   "FLOAT"     :FloatField
   "INTEGER"   :IntegerField
   "RECORD"    :DictionaryField ; RECORD -> field has a nested schema
   "STRING"    :TextField
   "TIMESTAMP" :DateTimeField})

(defn- table-schema->metabase-field-info [^TableSchema schema]
  (for [^TableFieldSchema field (.getFields schema)]
    {:name            (.getName field)
     :base-type       (bigquery-type->base-type (.getType field))}))

(defn- describe-table [database {table-name :name}]
  {:schema nil
   :name   table-name
   :fields (set (table-schema->metabase-field-info (.getSchema (get-table database table-name))))})


(defn- ^QueryResponse execute-bigquery
  ([{{:keys [project-id]} :details, :as database} query-string]
   (execute-bigquery (database->client database) project-id query-string))

  ([^Bigquery client, ^String project-id, ^String query-string]
   {:pre [client (seq project-id) (seq query-string)]}
   (let [request (doto (QueryRequest.)
                   #_(.setUseLegacySql false)   ; use standards-compliant non-legacy dialect
                   (.setQuery query-string))]
     (execute (.query (.jobs client) project-id request)))))

(def ^:private ^java.util.TimeZone default-timezone
  (java.util.TimeZone/getDefault))

(defn- parse-timestamp-str [s]
  ;; Timestamp strings either come back as ISO-8601 strings or Unix timestamps in µs, e.g. "1.3963104E9"
  (try (u/->Timestamp s)
       (catch IllegalArgumentException _
         ;; If parsing as ISO-8601 fails parse as a double then convert to ms
         ;; Add the appropriate number of milliseconds to the number to convert it to the local timezone.
         ;; We do this because the dates come back in UTC but we want the grouping to match the local time (HUH?)
         ;; This gives us the same results as the other `has-questionable-timezone-support?` drivers
         ;; Not sure if this is actually desirable, but if it's not, it probably means all of those other drivers are doing it wrong
         (u/->Timestamp (- (* (Double/parseDouble s) 1000)
                           (.getDSTSavings default-timezone)
                           (.getRawOffset  default-timezone))))))

(def ^:private type->parser
  "Functions that should be used to coerce string values in responses to the appropriate type for their column."
  {"BOOLEAN"   #(Boolean/parseBoolean %)
   "FLOAT"     #(Double/parseDouble %)
   "INTEGER"   #(Integer/parseInt %)
   "RECORD"    identity
   "STRING"    identity
   "TIMESTAMP" parse-timestamp-str})

(def ^:private ^:const query-default-timeout-seconds 60)

(defn- post-process-native
  ([^QueryResponse response]
   (post-process-native response query-default-timeout-seconds))
  ([^QueryResponse response, ^Integer timeout-seconds]
   (if-not (.getJobComplete response)
     ;; 99% of the time by the time this is called `.getJobComplete` will return `true`. On the off chance it doesn't, wait a few seconds for the job to finish.
     (do
       (when (zero? timeout-seconds)
         (throw (ex-info "Query timed out." (into {} response))))
       (Thread/sleep 1000)
       (post-process-native response (dec timeout-seconds)))
     ;; Otherwise the job *is* complete
     (let [^TableSchema schema (.getSchema response)
           parsers             (for [^TableFieldSchema field (.getFields schema)]
                                 (type->parser (.getType field)))
           columns             (for [column (table-schema->metabase-field-info schema)]
                                 (set/rename-keys column {:base-type :base_type}))]
       {:columns (map :name columns)
        :cols    columns
        :rows    (for [^TableRow row (.getRows response)]
                   (for [[^TableCell cell, parser] (partition 2 (interleave (.getF row) parsers))]
                     (when-let [v (.getV cell)]
                       ;; There is a weird error where everything that *should* be NULL comes back as an Object. See https://jira.talendforge.org/browse/TBD-1592
                       ;; Everything else comes back as a String luckily so we can proceed normally.
                       (when-not (= (class v) Object)
                         (parser v)))))}))))

(defn- process-native* [database query-string]
  ;; automatically retry the query if it times out or otherwise fails. This is on top of the auto-retry added by `execute` so operations going through `process-native*` may be
  ;; retried up to 3 times.
  (u/auto-retry 1
    (post-process-native (execute-bigquery database query-string))))


(defn- field-values-lazy-seq [{field-name :name, :as field-instance}]
  {:pre [(map? field-instance)]}
  (let [{table-name :name, :as table}                 (field/table field-instance)
        {{dataset-name :dataset-id} :details, :as db} (table/database table)
        query                                         (format "SELECT [%s.%s.%s] FROM [%s.%s] LIMIT %d"
                                                              dataset-name table-name field-name dataset-name table-name driver/field-values-lazy-seq-chunk-size)
        fetch-page                                    (fn [page]
                                                        (map first (:rows (process-native* db (str query " OFFSET " (* page driver/field-values-lazy-seq-chunk-size))))))
        fetch-all                                     (fn fetch-all [page]
                                                        (lazy-seq (let [results               (fetch-page page)
                                                                        total-results-fetched (* page driver/field-values-lazy-seq-chunk-size)]
                                                                    (concat results
                                                                            (when (and (= (count results) driver/field-values-lazy-seq-chunk-size)
                                                                                       (< total-results-fetched driver/max-sync-lazy-seq-results))
                                                                              (fetch-all (inc page)))))))]
    (fetch-all 0)))




;;; # Generic SQL Driver Methods

(defn- date-add [unit timestamp interval]
  (k/sqlfn* :DATE_ADD timestamp interval (kx/literal unit)))

;; µs = unix timestamp in microseconds. Most BigQuery functions like strftime require timestamps in this format

(def ^:private ->µs (partial k/sqlfn* :TIMESTAMP_TO_USEC))

(defn- µs->str [format-str µs]
  (k/sqlfn* :STRFTIME_UTC_USEC µs (kx/literal format-str)))

(defn- trunc-with-format [format-str timestamp]
  (kx/->timestamp (µs->str format-str (->µs timestamp))))

(defn- date [unit expr]
  {:pre [expr]}
  (case unit
    :default         expr
    :minute          (trunc-with-format "%Y-%m-%d %H:%M:00" expr)
    :minute-of-hour  (kx/minute expr)
    :hour            (trunc-with-format "%Y-%m-%d %H:00:00" expr)
    :hour-of-day     (kx/hour expr)
    :day             (kx/->timestamp (k/sqlfn* :DATE expr))
    :day-of-week     (k/sqlfn* :DAYOFWEEK expr)
    :day-of-month    (k/sqlfn* :DAY expr)
    :day-of-year     (k/sqlfn* :DAYOFYEAR expr)
    :week            (date-add :DAY (date :day expr) (kx/- 1 (date :day-of-week expr)))
    :week-of-year    (kx/week expr)
    :month           (trunc-with-format "%Y-%m-01" expr)
    :month-of-year   (kx/month expr)
    :quarter         (date-add :MONTH
                               (trunc-with-format "%Y-01-01" expr)
                               (kx/* (kx/dec (date :quarter-of-year expr))
                                     3))
    :quarter-of-year (kx/quarter expr)
    :year            (kx/year expr)))

(defn- unix-timestamp->timestamp [expr seconds-or-milliseconds]
  (case seconds-or-milliseconds
    :seconds      (k/sqlfn* :SEC_TO_TIMESTAMP  expr)
    :milliseconds (k/sqlfn* :MSEC_TO_TIMESTAMP expr)))


;;; # Query Processing

(declare driver)

;; this is never actually connected to, just passed to korma so it applies appropriate delimiters when building SQL
(def ^:private ^:const korma-db
  {:pool {:subprotocol "sqlite"
          :subname     ""}
   :options {:naming          {:keys   identity
                               :fields identity}
             :delimiters      [\[ \]]
             :alias-delimiter " AS "
             :subprotocol     ""}})

(defn- entity [dataset-id table-name]
  (-> (k/create-entity (k/raw (format "[%s.%s]" dataset-id table-name)))
      (k/database korma-db)))

;; Make the dataset-id the "schema" of every field or table in the query because otherwise BigQuery can't figure out where things is from
(defn- qualify-fields-and-tables-with-dataset-id [{{{:keys [dataset-id]} :details} :database, :as query}]
  (walk/postwalk (fn [x]
                   (cond
                     (instance? metabase.query_processor.interface.Field x)     (assoc x :schema-name dataset-id) ; TODO - it is inconvenient that we use different keys for `schema` across different
                     (instance? metabase.query_processor.interface.JoinTable x) (assoc x :schema      dataset-id) ; classes. We should one day refactor to use the same key everywhere.
                     :else                                                      x))
                 (assoc-in query [:query :source-table :schema] dataset-id)))

(defn- korma-form [query entity]
  (sqlqp/build-korma-form driver (qualify-fields-and-tables-with-dataset-id query) entity))

(defn- korma-form->sql [korma-form]
  {:pre [(map? korma-form)]}
  ;; replace identifiers like [shakespeare].[word] with ones like [shakespeare.word] since that's what BigQuery expects
  (try (s/replace (kdb/with-db korma-db
                    (k/as-sql korma-form))
                  #"\]\.\[" ".")
       (catch Throwable e
         (log/error (u/format-color 'red "Couldn't convert korma form to SQL:\n%s" (sqlqp/pprint-korma-form korma-form)))
         (throw e))))

(defn- post-process-mbql [dataset-id table-name {:keys [columns rows]}]
  ;; Since we don't alias column names the come back like "veryNiceDataset_shakepeare_corpus". Strip off the dataset and table IDs
  (let [demangle-name (u/rpartial s/replace (re-pattern (str \^ dataset-id \_ table-name \_)) "")
        columns       (for [column columns]
                        (keyword (demangle-name column)))]
    (for [row rows]
      (zipmap columns row))))

(defn- mbql->native [{{{:keys [dataset-id]} :details, :as database} :database, {{table-name :name} :source-table} :query, :as query}]
  {:pre [(map? database) (seq dataset-id) (seq table-name)]}
  (let [korma-form (korma-form query (entity dataset-id table-name))
        sql        (korma-form->sql korma-form)]
    (sqlqp/log-korma-form korma-form sql)
    {:query      sql
     :table-name table-name
     :mbql?      true}))

(defn- execute-query [{{{:keys [dataset-id]} :details, :as database} :database, {sql :query, :keys [table-name mbql?]} :native}]
  (let [results (process-native* database sql)
        results (if mbql?
                  (post-process-mbql dataset-id table-name results)
                  results)
        columns (vec (keys (first results)))]
    {:columns   columns
     :rows      (for [row results]
                  (mapv row columns))
     :annotate? true}))

;; This provides an implementation of `prepare-value` that prevents korma from converting forms to prepared statement parameters (`?`)
;; TODO - Move this into `metabase.driver.generic-sql` and document it as an alternate implementation for `prepare-value` (?)
;;        Or perhaps investigate a lower-level way to disable the functionality in korma, perhaps by swapping out a function somewhere
(defprotocol ^:private IPrepareValue
  (^:private prepare-value [this]))
(extend-protocol IPrepareValue
  nil           (prepare-value [_] nil)
  DateTimeValue (prepare-value [{:keys [value]}] (prepare-value value))
  Value         (prepare-value [{:keys [value]}] (prepare-value value))
  String        (prepare-value [this] (kx/literal this))
  Boolean       (prepare-value [this] (k/raw (if this "TRUE" "FALSE")))
  Date          (prepare-value [this] (k/sqlfn* :TIMESTAMP (kx/literal (u/date->iso-8601 this))))
  Number        (prepare-value [this] (k/raw this))
  Object        (prepare-value [this] (throw (Exception. (format "Don't know how to prepare value %s %s" (class this) this)))))


(defn- field->alias [{:keys [^String schema-name, ^String field-name, ^String table-name, ^Integer index, field], :as this}]
  {:pre [(map? this) (or field
                         index
                         (and (seq schema-name) (seq field-name) (seq table-name))
                         (log/error "Don't know how to alias: " this))]}
  (cond
    field (recur field) ; DateTimeField
    index (name (let [{{{ag-type :aggregation-type} :aggregation} :query} sqlqp/*query*]
                  (if (= ag-type :distinct) :count
                      ag-type)))
    :else (str schema-name \. table-name \. field-name)))

(defn- field->identitfier [field]
  (k/raw (str \[ (field->alias field) \])))

(defn- apply-breakout [korma-form {breakout-fields :breakout, fields-fields :fields}]
  (-> korma-form
      ;; Group by all the breakout fields
      ((partial apply k/group)  (map field->identitfier breakout-fields))
      ;; Add fields form only for fields that weren't specified in :fields clause -- we don't want to include it twice, or korma will barf
      ((partial apply k/fields) (for [field breakout-fields
                                      :when (not (contains? (set fields-fields) field))]
                                  (sqlqp/as (sqlqp/formatted field) field)))))

(defn- apply-order-by [korma-form {subclauses :order-by}]
  (loop [korma-form korma-form, [{:keys [field direction]} & more] subclauses]
    (let [korma-form (k/order korma-form (field->identitfier field) (case direction
                                                                      :ascending  :ASC
                                                                      :descending :DESC))]
      (if (seq more)
        (recur korma-form more)
        korma-form))))


(defrecord BigQueryDriver []
  clojure.lang.Named
  (getName [_] "BigQuery"))

(def ^:private driver (BigQueryDriver.))

(u/strict-extend BigQueryDriver
  sql/ISQLDriver
  (merge (sql/ISQLDriverDefaultsMixin)
         {:apply-breakout            (u/drop-first-arg apply-breakout)
          :apply-order-by            (u/drop-first-arg apply-order-by)
          :column->base-type         (constantly nil)                           ; these two are actually not applicable
          :connection-details->spec  (constantly nil)                           ; since we don't use JDBC
          :current-datetime-fn       (constantly (k/sqlfn* :CURRENT_TIMESTAMP))
          :date                      (u/drop-first-arg date)
          :field->alias              (u/drop-first-arg field->alias)
          :prepare-value             (u/drop-first-arg prepare-value)
          :string-length-fn          (constantly :LENGTH)
          :unix-timestamp->timestamp (u/drop-first-arg unix-timestamp->timestamp)})

  driver/IDriver
  (merge driver/IDriverDefaultsMixin
         {:analyze-table         analyze/generic-analyze-table
          :can-connect?          (u/drop-first-arg can-connect?)
          :date-interval         (u/drop-first-arg (comp prepare-value u/relative-date))
          :describe-database     (u/drop-first-arg describe-database)
          :describe-table        (u/drop-first-arg describe-table)
          :details-fields        (constantly [{:name         "project-id"
                                               :display-name "Project ID"
                                               :placeholder  "praxis-beacon-120871"
                                               :required     true}
                                              {:name         "dataset-id"
                                               :display-name "Dataset ID"
                                               :placeholder  "toucanSightings"
                                               :required     true}
                                              {:name         "client-id"
                                               :display-name "Client ID"
                                               :placeholder  "1201327674725-y6ferb0feo1hfssr7t40o4aikqll46d4.apps.googleusercontent.com"
                                               :required     true}
                                              {:name         "client-secret"
                                               :display-name "Client Secret"
                                               :placeholder  "dJNi4utWgMzyIFo2JbnsK6Np"
                                               :required     true}
                                              {:name         "auth-code"
                                               :display-name "Auth Code"
                                               :placeholder  "4/HSk-KtxkSzTt61j5zcbee2Rmm5JHkRFbL5gD5lgkXek"
                                               :required     true}])
<<<<<<< HEAD
          :execute-query         (u/drop-first-arg execute-query)
=======
          ;; Don't enable foreign keys when testing because BigQuery *doesn't* have a notion of foreign keys. Joins are still allowed, which puts us in a weird position, however;
          ;; people can manually specifiy "foreign key" relationships in admin and everything should work correctly.
          ;; Since we can't infer any "FK" relationships during sync our normal FK tests are not appropriate for BigQuery, so they're disabled for the time being.
          ;; TODO - either write BigQuery-speciifc tests for FK functionality or add additional code to manually set up these FK relationships for FK tables
          :features              (constantly (when-not config/is-test?
                                               #{:foreign-keys}))
>>>>>>> 57ef8a8e
          :field-values-lazy-seq (u/drop-first-arg field-values-lazy-seq)
          :mbql->native          (u/drop-first-arg mbql->native)}))

(driver/register-driver! :bigquery (BigQueryDriver.))<|MERGE_RESOLUTION|>--- conflicted
+++ resolved
@@ -456,16 +456,13 @@
                                                :display-name "Auth Code"
                                                :placeholder  "4/HSk-KtxkSzTt61j5zcbee2Rmm5JHkRFbL5gD5lgkXek"
                                                :required     true}])
-<<<<<<< HEAD
           :execute-query         (u/drop-first-arg execute-query)
-=======
           ;; Don't enable foreign keys when testing because BigQuery *doesn't* have a notion of foreign keys. Joins are still allowed, which puts us in a weird position, however;
           ;; people can manually specifiy "foreign key" relationships in admin and everything should work correctly.
           ;; Since we can't infer any "FK" relationships during sync our normal FK tests are not appropriate for BigQuery, so they're disabled for the time being.
           ;; TODO - either write BigQuery-speciifc tests for FK functionality or add additional code to manually set up these FK relationships for FK tables
           :features              (constantly (when-not config/is-test?
                                                #{:foreign-keys}))
->>>>>>> 57ef8a8e
           :field-values-lazy-seq (u/drop-first-arg field-values-lazy-seq)
           :mbql->native          (u/drop-first-arg mbql->native)}))
 
