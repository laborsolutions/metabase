const { H } = cy;
import { SAMPLE_DATABASE } from "e2e/support/cypress_sample_database";
import {
  FIRST_COLLECTION_ID,
  ORDERS_DASHBOARD_ID,
  ORDERS_MODEL_ID,
  ORDERS_QUESTION_ID,
} from "e2e/support/cypress_sample_instance_data";
import type { CardId, FieldReference } from "metabase-types/api";

const { ORDERS, ORDERS_ID, PRODUCTS, PRODUCTS_ID } = SAMPLE_DATABASE;

describe("issue 29943", () => {
  function reorderTotalAndCustomColumns() {
    getHeaderCell(1, "Total").should("exist");
    getHeaderCell(2, "Custom").should("exist");

    H.moveDnDKitElement(H.tableHeaderColumn("Custom"), { horizontal: -100 });

    getHeaderCell(1, "Custom").should("exist");
    getHeaderCell(2, "Total").should("exist");
  }

  function assertColumnSelected(columnIndex: number, name: string) {
    getHeaderCell(columnIndex, name)
      .closest("[data-testid=model-column-header-content]")
      .should("have.css", "background-color")
      .and("eq", "rgb(80, 158, 227)");

    cy.findByLabelText("Display name").should("have.value", name);
  }

  function getHeaderCell(columnIndex: number, name: string) {
    // eslint-disable-next-line no-unsafe-element-filtering
    cy.findAllByTestId("header-cell").eq(columnIndex).should("have.text", name);
    return H.tableHeaderColumn(name);
  }

  beforeEach(() => {
    H.restore();
    cy.signInAsAdmin();
    cy.intercept("POST", "/api/dataset").as("dataset");
  });

  it("selects the right column when clicking a column header (metabase#29943)", () => {
    H.createQuestion(
      {
        type: "model",
        query: {
          "source-table": ORDERS_ID,
          expressions: {
            Custom: ["+", 1, 1],
          },
          fields: [
            ["field", ORDERS.ID, { "base-type": "type/BigInteger" }],
            ["field", ORDERS.TOTAL, { "base-type": "type/Float" }],
            ["expression", "Custom", { "base-type": "type/Integer" }],
          ],
          limit: 5, // optimization
        },
      },
      { visitQuestion: true },
    );

    H.openQuestionActions();
    H.popover().findByText("Edit metadata").click();

    reorderTotalAndCustomColumns();
    cy.button("Save changes").click();
    cy.wait("@dataset");

    H.openQuestionActions();
    H.popover().findByText("Edit metadata").click();

    assertColumnSelected(0, "ID");

    getHeaderCell(1, "Custom");
    H.tableHeaderClick("Custom");
    assertColumnSelected(1, "Custom");

    getHeaderCell(2, "Total");
    H.tableHeaderClick("Total");
    assertColumnSelected(2, "Total");

    getHeaderCell(0, "ID");
    H.tableHeaderClick("ID");
    assertColumnSelected(0, "ID");
  });
});

describe("issue 35711", () => {
  const { ORDERS_ID, ORDERS } = SAMPLE_DATABASE;

  const DISCOUNT_FIELD_REF: FieldReference = [
    "field",
    ORDERS.DISCOUNT,
    {
      "base-type": "type/Float",
    },
  ];

  function reorderTaxAndTotalColumns() {
    cy.findAllByTestId("header-cell").eq(4).should("have.text", "Tax");
    cy.findAllByTestId("header-cell").eq(5).should("have.text", "Total");

    // drag & drop the Total column 80 px to the left to switch it with Tax column
    H.moveDnDKitElement(H.tableHeaderColumn("Total"), { horizontal: -80 });

    cy.findAllByTestId("header-cell").eq(4).should("have.text", "Total");
    cy.findAllByTestId("header-cell").eq(5).should("have.text", "Tax");
  }

  function assertNoError() {
    cy.button("Get Answer").should("not.exist");
    cy.get("main")
      .findByText("There was a problem with your question")
      .should("not.exist");
    cy.get("[data-testid=cell-data]").should("contain", "37.65");
  }

  beforeEach(() => {
    H.restore();
    cy.signInAsAdmin();
  });

  it("can edit metadata of a model with a custom column (metabase#35711)", () => {
    H.createQuestion(
      {
        type: "model",
        query: {
          "source-table": ORDERS_ID,
          expressions: {
            "Custom column": ["-", DISCOUNT_FIELD_REF, 1],
          },
          limit: 5, // optimization
        },
      },
      { visitQuestion: true },
    );

    H.openQuestionActions();
    H.popover().findByText("Edit metadata").click();
    reorderTaxAndTotalColumns();
    assertNoError();

    cy.findByTestId("editor-tabs-query-name").click();
    assertNoError();
  });
});

describe("issues 25884 and 34349", () => {
  const ID_DESCRIPTION =
    "This is a unique ID for the product. It is also called the “Invoice number” or “Confirmation number” in customer facing emails and screens.";

  beforeEach(() => {
    H.restore();
    cy.signInAsAdmin();
  });

  it("should show empty description input for columns without description in metadata (metabase#25884, metabase#34349)", () => {
    H.createQuestion(
      {
        type: "model",
        query: {
          "source-table": ORDERS_ID,
          expressions: {
            Country: ["substring", "United States", 1, 20],
          },
          fields: [
            ["field", ORDERS.ID, { "base-type": "type/BigInteger" }],
            ["expression", "Country", { "base-type": "type/Text" }],
          ],
          limit: 5, // optimization
        },
      },
      { visitQuestion: true },
    );

    H.openQuestionActions();
    H.popover().findByText("Edit metadata").click();

    cy.findByLabelText("Description").should("have.text", ID_DESCRIPTION);

    H.tableHeaderClick("Country");
    cy.findByLabelText("Description").should("have.text", "");

    H.tableHeaderClick("ID");
    cy.findByLabelText("Description").should("have.text", ID_DESCRIPTION);
  });
});

describe("issue 23103", () => {
  beforeEach(() => {
    H.restore();
    cy.signInAsAdmin();
    cy.intercept("PUT", "/api/card/*").as("updateModel");
  });

  it("shows correct number of distinct values (metabase#23103)", () => {
    H.createNativeQuestion(
      {
        type: "model",
        native: {
          query: "select * from products limit 5",
        },
      },
      { visitQuestion: true },
    );

    H.openQuestionActions();
    H.popover().findByText("Edit metadata").click();

    cy.findAllByTestId("header-cell").contains("CATEGORY").click();
    cy.findAllByTestId("select-button").contains("None").click();
    H.popover().within(() => {
      cy.findByText("Products").click();
      cy.findByText("Category").click();
    });

    cy.button("Save changes").click();
    cy.wait("@updateModel");
    cy.button("Saving…").should("not.exist");

    cy.findAllByTestId("header-cell").contains("Category").trigger("mouseover");

    H.hovercard().findByText("4 distinct values").should("exist");
  });
});

describe("issue 39150", { viewportWidth: 1600 }, () => {
  beforeEach(() => {
    H.restore();
    cy.signInAsAdmin();
  });

  it("allows custom columns with the same name in nested models (metabase#39150-1)", () => {
    const ccName = "CC Rating";

    H.createQuestion({
      name: "Source Model",
      type: "model",
      query: {
        "source-table": PRODUCTS_ID,
        expressions: {
          [ccName]: [
            "ceil",
            [
              "field",
              PRODUCTS.RATING,
              {
                "base-type": "type/Float",
              },
            ],
          ],
        },
        limit: 2,
      },
    }).then(({ body: { id: sourceModelId } }) => {
      H.createQuestion(
        {
          name: "Nested Model",
          type: "model",
          query: {
            "source-table": `card__${sourceModelId}`,
          },
        },
        { visitQuestion: true },
      );
    });

    H.openNotebook();
    cy.findByTestId("action-buttons").findByText("Custom column").click();

    H.enterCustomColumnDetails({
      formula: "floor([Rating])",
      name: ccName,
      blur: true,
    });

    cy.button("Done").click();

    H.visualize();

    cy.findAllByTestId("header-cell")
      .filter(`:contains('${ccName}')`)
      .should("have.length", 2);
  });

  it("allows custom columns with the same name as the aggregation column from the souce model (metabase#39150-2)", () => {
    H.createQuestion({
      name: "Source Model",
      type: "model",
      query: {
        "source-table": PRODUCTS_ID,
        aggregation: [["count"]],
        breakout: [
          [
            "field",
            PRODUCTS.CATEGORY,
            {
              "base-type": "type/Text",
            },
          ],
        ],
        limit: 2,
      },
    }).then(({ body: { id: sourceModelId } }) => {
      H.createQuestion(
        {
          type: "model",
          query: {
            "source-table": `card__${sourceModelId}`,
          },
        },
        { visitQuestion: true },
      );
    });

    H.openNotebook();
    cy.findByTestId("action-buttons").findByText("Custom column").click();

    H.enterCustomColumnDetails({
      formula: "[Count] + 1",
      name: "Count",
      blur: true,
    });

    cy.button("Done").click();

    H.visualize();

    cy.findAllByTestId("header-cell")
      .filter(":contains('Count')")
      .should("have.length", 2);

    H.saveQuestion("Nested Model", { wrapId: true, idAlias: "nestedModelId" });

    cy.log("Make sure this works for the deeply nested models as well");
    cy.get("@nestedModelId").then((nestedModelId) => {
      H.createQuestion(
        {
          type: "model",
          query: {
            "source-table": `card__${nestedModelId}`,
          },
        },
        { visitQuestion: true },
      );
    });

    H.openNotebook();
    cy.findByTestId("action-buttons").findByText("Custom column").click();

    H.enterCustomColumnDetails({
      formula: "[Count] + 5",
      name: "Count",
      blur: true,
    });

    cy.button("Done").click();

    H.visualize();

    cy.findAllByTestId("header-cell")
      .filter(":contains('Count')")
      .should("have.length", 3);
  });
});

describe.skip("issue 41785, issue 46756", () => {
  beforeEach(() => {
    H.restore();
    cy.signInAsNormalUser();
    cy.intercept("POST", "/api/dataset").as("dataset");
  });

  it("does not break the question when removing column with the same mapping as another column (metabase#41785) (metabase#46756)", () => {
    // it's important to create the model through UI to reproduce this issue
    H.startNewModel();
    H.entityPickerModal().within(() => {
      H.entityPickerModalTab("Tables").click();
      cy.findByText("Products").click();
    });
    H.join();
    H.entityPickerModal().within(() => {
      H.entityPickerModalTab("Tables").click();
      cy.findByText("Products").click();
    });
    H.popover().findByText("ID").click();
    H.popover().findByText("ID").click();

    cy.findByTestId("run-button").click();
    cy.wait("@dataset");

    cy.button("Save").click();
    H.modal().button("Save").click();

    cy.findByTestId("loading-indicator").should("exist");
    cy.findByTestId("loading-indicator").should("not.exist");

    H.openVizSettingsSidebar();
    cy.findByTestId("chartsettings-sidebar").within(() => {
      cy.findAllByText("Ean").should("have.length", 1);
      cy.findAllByText("Products → Ean").should("have.length", 1);

      cy.button("Add or remove columns").click();
      cy.findAllByText("Ean").should("have.length", 1);
      cy.findByLabelText("Ean").should("be.checked");

      cy.findByLabelText("Products → Ean").should("be.checked");
      cy.findAllByText("Products → Ean").should("have.length", 1).click();

      cy.wait("@dataset");

      cy.log("Only the clicked column should be removed (metabase#46756)");
      cy.findByLabelText("Products → Ean").should("not.be.checked");
      cy.findByLabelText("Ean").should("be.checked");
    });

    cy.log(
      "There should be no error in the table visualization (metabase#41785)",
    );
    cy.findAllByTestId("header-cell")
      .filter(":contains(Ean)")
      .should("be.visible");

    H.tableInteractive().should("contain", "Small Marble Shoes");
  });
});

describe.skip("issue 40635", () => {
  beforeEach(() => {
    H.restore();
    cy.signInAsNormalUser();
    cy.intercept("POST", "/api/dataset").as("dataset");
  });

  it("correctly displays question's and nested model's column names (metabase#40635)", () => {
    H.startNewQuestion();
    H.entityPickerModal().within(() => {
      H.entityPickerModalTab("Tables").click();
      cy.findByText("Orders").click();
    });

    H.getNotebookStep("data").button("Pick columns").click();
    H.popover().findByText("Select all").click();

    H.join();

    H.entityPickerModal().within(() => {
      H.entityPickerModalTab("Tables").click();
      cy.findByText("Products").click();
    });

    H.getNotebookStep("join", { stage: 0, index: 0 })
      .button("Pick columns")
      .click();
    H.popover().within(() => {
      cy.findByText("Select all").click();
      cy.findByText("ID").click();
    });

    H.join();

    H.entityPickerModal().within(() => {
      H.entityPickerModalTab("Tables").click();
      cy.findByText("Products").click();
    });

    H.getNotebookStep("join", { stage: 0, index: 1 })
      .button("Pick columns")
      .click();
    H.popover().within(() => {
      cy.findByText("Select all").click();
      cy.findByText("ID").click();
    });

    H.getNotebookStep("join", { stage: 0, index: 1 })
      .findByText("Product ID")
      .click();
    H.popover().findByText("User ID").click();

    H.visualize();
    assertSettingsSidebar();
    assertVisualizationColumns();

    cy.button("Save").click();
    H.modal().button("Save").click();
    H.modal().findByText("Not now").click();

    assertSettingsSidebar();
    assertVisualizationColumns();

    H.openQuestionActions();
    H.popover().findByTextEnsureVisible("Turn into a model").click();
    H.modal().button("Turn this into a model").click();
    H.undoToast()
      .should("contain", "This is a model now")
      .icon("close")
      .click();

    assertSettingsSidebar();
    assertVisualizationColumns();

    H.openNotebook();
    H.getNotebookStep("data").button("Pick columns").click();
    H.popover().within(() => {
      cy.findAllByText("ID").should("have.length", 1);
      cy.findAllByText("Products → ID").should("have.length", 1);
      cy.findAllByText("Products_2 → ID").should("have.length", 1);
    });
  });

  function assertVisualizationColumns() {
    assertTableHeader(0, "ID");
    assertTableHeader(1, "Products → ID");
    assertTableHeader(2, "Products_2 → ID");
  }

  function assertTableHeader(index: number, name: string) {
    // eslint-disable-next-line no-unsafe-element-filtering
    cy.findAllByTestId("header-cell").eq(index).should("have.text", name);
  }

  function assertSettingsSidebar() {
    H.openVizSettingsSidebar();

    cy.findByTestId("chartsettings-sidebar").within(() => {
      cy.findAllByText("ID").should("have.length", 1);
      cy.findAllByText("Products → ID").should("have.length", 1);
      cy.findAllByText("Products_2 → ID").should("have.length", 1);

      cy.findByRole("button", { name: "Add or remove columns" }).click();
      cy.findAllByText("ID").should("have.length", 4);
      cy.findAllByText("Products").should("have.length", 1);
      cy.findAllByText("Products 2").should("have.length", 1);
    });

    cy.button("Done").click();
  }
});

describe("issue 33427", () => {
  beforeEach(() => {
    H.restore();
    cy.signInAsNormalUser();
  });

  it("does not confuse the names of various native model columns mapped to the same database field (metabase#33427)", () => {
    H.createNativeQuestion(
      {
        type: "model",
        native: {
          query: `
            select o.ID, p1.title as created_by, p2.title as updated_by
            from ORDERS o
            join PRODUCTS p1 on p1.ID = o.PRODUCT_ID
            join PRODUCTS p2 on p2.ID = o.USER_ID;
        `,
        },
      },
      { visitQuestion: true },
    );

    assertColumnHeaders();

    cy.findByLabelText("Move, trash, and more…").click();
    H.popover().findByText("Edit metadata").click();

    H.openColumnOptions("CREATED_BY");
    H.mapColumnTo({ table: "Products", column: "Title" });
    H.renameColumn("Title", "CREATED_BY");

    H.openColumnOptions("UPDATED_BY");
    H.mapColumnTo({ table: "Products", column: "Title" });
    H.renameColumn("Title", "UPDATED_BY");

    assertColumnHeaders();
    H.saveMetadataChanges();

    assertColumnHeaders();

    H.openNotebook();
    H.getNotebookStep("data").button("Pick columns").click();
    H.popover().within(() => {
      cy.findByText("CREATED_BY").should("be.visible");
      cy.findByText("UPDATED_BY").should("be.visible");
    });
  });

  function assertColumnHeaders() {
    cy.findAllByTestId("header-cell")
      .should("contain", "CREATED_BY")
      .and("contain", "UPDATED_BY");
  }
});

describe("issue 39749", () => {
  const modelDetails: H.StructuredQuestionDetails = {
    type: "model",
    query: {
      "source-table": ORDERS_ID,
      aggregation: [
        ["count"],
        ["sum", ["field", ORDERS.TOTAL, { "base-type": "type/Float" }]],
      ],
      breakout: [
        [
          "field",
          ORDERS.CREATED_AT,
          { "base-type": "type/DateTime", "temporal-unit": "year" },
        ],
      ],
    },
  };

  beforeEach(() => {
    H.restore();
    cy.signInAsNormalUser();
    cy.intercept("PUT", "/api/card/*").as("updateModel");
  });

  it("should not overwrite the description of one column with the description of another column (metabase#39749)", () => {
    H.createQuestion(modelDetails).then(({ body: card }) =>
      H.visitModel(card.id),
    );

    cy.log("edit metadata");
    H.openQuestionActions();
    H.popover().findByText("Edit metadata").click();
    H.tableHeaderClick("Count");
    cy.findByLabelText("Description").type("A");
    H.tableHeaderClick("Sum of Total");
    cy.findByLabelText("Description").should("have.text", "").type("B");
    H.tableHeaderClick("Count");
    cy.findByLabelText("Description").should("have.text", "A");
    H.tableHeaderClick("Sum of Total");
    cy.findByLabelText("Description").should("have.text", "B");
    cy.button("Save changes").click();
    cy.wait("@updateModel");

    cy.log("verify that the description was updated successfully");
    H.openQuestionActions();
    H.popover().findByText("Edit metadata").click();
    H.tableHeaderClick("Count");
    cy.findByLabelText("Description").should("have.text", "A");
    H.tableHeaderClick("Sum of Total");
    cy.findByLabelText("Description").should("have.text", "B");
  });
});

describe("issue 25885", () => {
  const mbqlModelDetails: H.StructuredQuestionDetails = {
    type: "model",
    query: {
      "source-table": ORDERS_ID,
      fields: [["field", ORDERS.ID, { "base-type": "type/BigInteger" }]],
      joins: [
        {
          fields: [
            [
              "field",
              ORDERS.ID,
              { "base-type": "type/BigInteger", "join-alias": "Orders" },
            ],
          ],
          strategy: "left-join",
          alias: "Orders",
          condition: [
            "=",
            ["field", ORDERS.ID, { "base-type": "type/BigInteger" }],
            [
              "field",
              ORDERS.ID,
              { "base-type": "type/BigInteger", "join-alias": "Orders" },
            ],
          ],
          "source-table": ORDERS_ID,
        },
        {
          fields: [
            [
              "field",
              ORDERS.ID,
              { "base-type": "type/BigInteger", "join-alias": "Orders_2" },
            ],
          ],
          strategy: "left-join",
          alias: "Orders_2",
          condition: [
            "=",
            ["field", ORDERS.ID, { "base-type": "type/BigInteger" }],
            [
              "field",
              ORDERS.ID,
              { "base-type": "type/BigInteger", "join-alias": "Orders_2" },
            ],
          ],
          "source-table": ORDERS_ID,
        },
      ],
    },
  };

  beforeEach(() => {
    H.restore();
    cy.signInAsNormalUser();
    cy.intercept("PUT", "/api/card/*").as("updateModel");
  });

  function setColumnName(oldName: string, newName: string) {
    H.tableHeaderClick(oldName);
    cy.findByLabelText("Display name")
      .should("have.value", oldName)
      .clear()
      .type(newName)
      .blur();
    H.tableInteractive().findByTextEnsureVisible(newName);
  }

  function verifyColumnName(name: string) {
    H.tableHeaderClick(name);
    cy.findByLabelText("Display name").should("have.value", name);
  }

  it("should allow to edit metadata for mbql models with self joins columns (metabase#25885)", () => {
    H.createQuestion(mbqlModelDetails).then(({ body: card }) =>
      H.visitModel(card.id),
    );
    H.openQuestionActions();
    H.popover().findByText("Edit metadata").click();
    setColumnName("ID", "ID1");
    setColumnName("Orders → ID", "ID2");
    setColumnName("Orders_2 → ID", "ID3");
    verifyColumnName("ID1");
    verifyColumnName("ID2");
    verifyColumnName("ID3");
  });
});

describe("issue 33844", () => {
  beforeEach(() => {
    H.restore();
    cy.signInAsNormalUser();
    cy.request("PUT", `/api/card/${ORDERS_QUESTION_ID}`, { type: "model" });
    cy.intercept("POST", "/api/dataset").as("dataset");
    cy.intercept("POST", "/api/card").as("createModel");
    cy.intercept("PUT", "/api/card/*").as("updateModel");
  });

  function testModelMetadata(isNew: boolean) {
    cy.log("make a column visible only in detail views");
    cy.findAllByTestId("detail-shortcut").should("not.exist");
    H.tableHeaderClick("ID");
    cy.findByLabelText("Detail views only").click();
    cy.button(isNew ? "Save" : "Save changes").click();
    if (isNew) {
      H.modal().button("Save").click();
      cy.wait("@createModel");
    } else {
      cy.wait("@updateModel");
      cy.wait("@dataset");
    }
    H.tableInteractive().findByText("User ID").should("be.visible");
    H.tableInteractive().findByText("ID").should("not.exist");
    H.openObjectDetail(0);
    H.modal().within(() => {
      cy.findByText("Order").should("be.visible");
      cy.findByText("ID").should("be.visible");
      cy.findByTestId("object-detail-close-button").click();
    });

    cy.log("make the column visible in table views");
    H.openQuestionActions();
    H.popover().findByText("Edit metadata").click();
    H.tableHeaderClick("ID");
    cy.findByLabelText("Detail views only").should("be.checked");
    cy.findByLabelText("Table and details views").click();
    cy.button("Save changes").click();
    cy.wait("@updateModel");
    cy.wait("@dataset");
    H.tableInteractive().findByText("ID").should("be.visible");
  }

  it("should show hidden PKs in model metadata editor and object details after creating a model (metabase#33844)", () => {
    cy.visit("/");
    H.newButton("Model").click();
    cy.findByTestId("new-model-options")
      .findByText("Use the notebook editor")
      .click();
    H.entityPickerModal().within(() => {
      H.entityPickerModalTab("Tables").click();
      cy.findByText("Orders").click();
    });
    cy.findByTestId("run-button").click();
    cy.wait("@dataset");
    cy.findByTestId("dataset-edit-bar").findByText("Metadata").click();
    testModelMetadata(true);
  });

  it("should show hidden PKs in model metadata editor and object details after updating a model (metabase#33844,metabase#45924)", () => {
    H.visitModel(ORDERS_QUESTION_ID);
    cy.wait("@dataset");
    H.openQuestionActions();
    H.popover().findByText("Edit metadata").click();
    testModelMetadata(false);
  });
});

describe("issue 45924", () => {
  beforeEach(() => {
    H.restore();
    cy.signInAsNormalUser();
    cy.request("PUT", `/api/card/${ORDERS_QUESTION_ID}`, { type: "model" });
    cy.intercept("POST", "/api/dataset").as("dataset");
    cy.intercept("PUT", "/api/card/*").as("updateCard");
  });

  it("should preserve model metadata when re-running the query (metabase#45924)", () => {
    H.visitModel(ORDERS_QUESTION_ID);
    cy.wait("@dataset");
    H.openQuestionActions();
    H.popover().findByText("Edit metadata").click();
    H.tableHeaderClick("ID");
    cy.findByLabelText("Display name").clear().type("ID1");
    cy.findByTestId("dataset-edit-bar").findByText("Query").click();
    cy.findByTestId("action-buttons").button("Sort").click();
    H.popover().findByText("ID").click();
    cy.findByTestId("run-button").click();
    cy.wait("@dataset");
    cy.findByTestId("dataset-edit-bar").findByText("Metadata").click();
    H.tableHeaderClick("ID1");
    cy.findByLabelText("Display name").should("have.value", "ID1");
    cy.findByTestId("dataset-edit-bar").button("Save changes").click();
    cy.wait("@updateCard");
    cy.wait("@dataset");
    H.tableInteractive().findByText("ID1").should("be.visible");
  });
});

describe("issue 43088", () => {
  beforeEach(() => {
    H.restore();
    cy.signInAsAdmin();
    H.setTokenFeatures("all");
    cy.intercept("POST", "/api/dataset").as("dataset");
  });

  it("should be able to create ad-hoc questions based on instance analytics models (metabase#43088)", () => {
    cy.visit("/");
    H.navigationSidebar().findByText("Usage analytics").click();
    H.getPinnedSection().findByText("People").scrollIntoView().click();
    cy.wait("@dataset");
    H.summarize();
    H.rightSidebar().button("Done").click();
    cy.wait("@dataset");
    H.assertQueryBuilderRowCount(1);
  });
});

describe("issue 39993", () => {
  const columnName = "Exp";

  const modelDetails: H.StructuredQuestionDetails = {
    type: "model",
    query: {
      "source-table": ORDERS_ID,
      fields: [
        ["field", ORDERS.ID, { "base-type": "type/BigInteger" }],
        ["expression", columnName, { "base-type": "type/Integer" }],
      ],
      expressions: { [columnName]: ["+", 1, 1] },
    },
  };

  beforeEach(() => {
    H.restore();
    cy.signInAsNormalUser();
    cy.intercept("PUT", "/api/card/*").as("updateModel");
  });

  it("should preserve viz settings for models with custom expressions (metabase#39993)", () => {
    H.createQuestion(modelDetails).then(({ body: card }) =>
      H.visitModel(card.id),
    );
    H.openQuestionActions();
    H.popover().findByText("Edit metadata").click();
    cy.log("drag & drop the custom column 100 px to the left");
    H.moveDnDKitElement(H.tableHeaderColumn(columnName), { horizontal: -100 });
    cy.button("Save changes").click();
    cy.wait("@updateModel");
    cy.findAllByTestId("header-cell").eq(0).should("have.text", "Exp");
    cy.findAllByTestId("header-cell").eq(1).should("have.text", "ID");
  });
});

describe("issue 34574", () => {
  beforeEach(() => {
    H.restore();
    cy.signInAsAdmin();
    cy.intercept("GET", "/api/card/*/query_metadata").as("metadata");
    cy.intercept("GET", "/api/card/*").as("card");
    cy.intercept("PUT", "/api/card/*").as("updateCard");
    cy.intercept("GET", "/api/table/*/fks").as("fks");
    cy.intercept("GET", "/api/collection/root/items?**").as("rootCollection");
    cy.intercept("POST", "api/dataset").as("dataset");
  });

  it("should accept markdown for model description and render it properly (metabase#34574)", () => {
    const modelDetails: H.StructuredQuestionDetails = {
      name: "34574",
      type: "model",
      query: {
        "source-table": PRODUCTS_ID,
        limit: 2,
      },
    };
    H.createQuestion(modelDetails).then(({ body: { id: modelId } }) =>
      H.visitModel(modelId),
    );
    cy.wait(["@card", "@metadata", "@dataset"]);

    cy.findByTestId("qb-header-action-panel").within(() => {
      // make sure the model fully loaded
      cy.findByTestId("run-button").should("exist");
      H.questionInfoButton().click();
    });

    H.sidesheet().within(() => {
      cy.log("Set the model description to a markdown text");
      cy.findByPlaceholderText("Add description").type(
        "# Hello{enter}## World{enter}This is an **important** description!",
      );
      cy.realPress("Tab");
      cy.wait(["@metadata", "@updateCard"]);

      cy.log("Make sure we immediately render the proper markdown");
      cy.findByTestId("editable-text").get("textarea").should("not.exist");
      cy.findByTestId("editable-text").within(assertMarkdownPreview);
      cy.findByLabelText("Close").click();
    });

    cy.log(
      "Make sure the description is present in the collection entry tooltip",
    );
    cy.findByTestId("app-bar").findByText("Our analytics").click();
    cy.wait(["@rootCollection", "@rootCollection"]);
    cy.location("pathname").should("eq", "/collection/root");
    cy.findAllByTestId("collection-entry-name")
      .filter(`:contains(${modelDetails.name})`)
      .icon("info")
      .realHover();
    cy.findByRole("tooltip")
      .should("contain", "Hello")
      .and("contain", "World")
      .and("contain", "This is an important description!");
  });

  function assertMarkdownPreview() {
    cy.findByRole("heading", { level: 1, name: "Hello" }).should("be.visible");
    cy.findByRole("heading", { level: 2, name: "World" }).should("be.visible");
    cy.get("strong").should("be.visible").and("have.text", "important");
  }
});

describe("issue 34517", () => {
  beforeEach(() => {
    H.restore();
    cy.signInAsAdmin();
  });

  it("should not change the url when reloading the page while editing a model (metabase#34517)", () => {
    H.startNewModel();
    cy.location("pathname").should("eq", "/model/query");

    // wait for the model editor to be fully loaded
    H.entityPickerModal().should("exist");
    cy.reload();

    // wait for the model editor to be fully loaded
    H.entityPickerModal().should("exist");
    cy.location("pathname").should("eq", "/model/query");
  });
});

describe("issue 35840", () => {
  const modelName = "M1";
  const questionName = "Q1";

  const modelDetails: H.StructuredQuestionDetails = {
    type: "model",
    name: modelName,
    query: {
      "source-table": PRODUCTS_ID,
      expressions: {
        Category: ["field", PRODUCTS.CATEGORY, { "base-type": "type/Text" }],
      },
    },
  };

  const getQuestionDetails = (
    modelId: CardId,
  ): H.StructuredQuestionDetails => ({
    type: "question",
    name: questionName,
    query: {
      "source-table": `card__${modelId}`,
    },
  });

  beforeEach(() => {
    H.restore();
    cy.signInAsNormalUser();
  });

  function checkColumnMapping(entityTab: string, entityName: string) {
    H.entityPickerModal().within(() => {
      H.entityPickerModalTab(entityTab).click();
      cy.findByText(entityName).click();
    });
    H.modal().findByText("Pick a column…").click();
    H.popover().findAllByText("Category").eq(0).click();
    H.modal().within(() => {
      cy.findByText("Category").should("be.visible");
      cy.findByText("Category, Category").should("not.exist");
    });
  }

  it("should not confuse a model field with an expression that has the same name in dashboard parameter sources (metabase#35840)", () => {
    cy.log("Setup dashboard");
    H.createQuestion(modelDetails).then(({ body: model }) =>
      H.createQuestion(getQuestionDetails(model.id)),
    );
    H.visitDashboard(ORDERS_DASHBOARD_ID);
    H.editDashboard();
    H.setFilter("Text or Category", "Is");
    H.setDropdownFilterType();
    H.sidebar().findByText("Edit").click();

    cy.log("Use model for dropdown source");
    H.modal().within(() => {
      cy.findByText("From another model or question").click();
      cy.findByText("Pick a model or question…").click();
    });
    checkColumnMapping("Models", modelName);

    cy.log("Use model-based question for dropdown source");
    H.modal().findByText(modelName).click();
    checkColumnMapping("Questions", questionName);
  });
});

describe("issue 34514", () => {
  beforeEach(() => {
    H.restore();
    cy.signInAsAdmin();
    cy.intercept("POST", "/api/dataset").as("dataset");
    cy.intercept("GET", "/api/database/*/schema/*").as("fetchTables");
    cy.intercept("GET", "/api/database/*").as("fetchDatabase");

    cy.visit("/");
    // It's important to navigate via UI so that there are
    // enough entries in the browser history to go back to.
    H.newButton("Model").click();
    cy.findByTestId("new-model-options")
      .findByText("Use the notebook editor")
      .click();
  });

  it("should not make network request with invalid query (metabase#34514)", () => {
    H.entityPickerModal().within(() => {
      H.entityPickerModalTab("Tables").click();
      cy.wait("@fetchTables");
      cy.findByText("Orders").click();
    });

    cy.findByTestId("run-button").click();
    cy.wait("@dataset");
    assertQueryTabState();

    cy.go("back");
    assertBackToEmptyState();
  });

  it("should allow browser history navigation between tabs (metabase#34514)", () => {
    H.entityPickerModal().within(() => {
      H.entityPickerModalTab("Tables").click();
      cy.wait("@fetchTables");
      cy.findByText("Orders").click();
    });

    cy.findByTestId("run-button").click();
    cy.wait("@dataset");
    assertQueryTabState();

    cy.findByTestId("editor-tabs-metadata-name").click();
    assertMetadataTabState();

    // Close the TabHinToast component.
    // This isn't a part of the test scenario but it helps with flakiness.
    cy.icon("close").click();

    cy.go("back");
    cy.wait(["@dataset", "@fetchDatabase"]); // This should be removed when (metabase#45787) is fixed
    assertQueryTabState();

    cy.go("back");
    assertBackToEmptyState();
  });

  function assertQueryTabState() {
    H.entityPickerModal().should("not.exist");
    cy.button("Save").should("be.enabled");
    H.getNotebookStep("data").findByText("Orders").should("be.visible");
    H.tableInteractive().findByText("39.72").should("be.visible");
  }

  function assertMetadataTabState() {
    cy.findByLabelText("Description")
      .should("be.visible")
      .and("include.value", "This is a unique ID for the product.");
    cy.button("Save").should("be.enabled");
  }

  function assertBackToEmptyState() {
    H.entityPickerModal().should("be.visible");
    H.entityPickerModal().button("Close").click();

    cy.findByTestId("editor-tabs-metadata").should("be.disabled");
    cy.button("Save").should("be.disabled");
    H.getNotebookStep("data")
      .findByText("Pick your starting data")
      .should("be.visible");
    H.tableInteractive().should("not.exist");
    cy.findByTestId("query-visualization-root").within(() => {
      cy.findByText("We're experiencing server issues").should("not.exist");
      cy.findByText("Here's where your results will appear").should(
        "be.visible",
      );
    });
  }
});

describe.skip("issues 28270, 33708", () => {
  beforeEach(() => {
    H.restore();
    cy.signInAsAdmin();

    H.createQuestion(
      {
        type: "model",
        query: {
          "source-table": PRODUCTS_ID,
        },
      },
      { visitQuestion: true },
    );
    cy.intercept("POST", "/api/dataset").as("dataset");
  });

  it("shows object relationships when model-based ad-hoc question has a filter (metabase#28270)", () => {
    checkRelationships();
    H.modal().icon("close").click();

    H.tableHeaderClick("Title");
    H.popover().findByText("Filter by this column").click();
    H.popover().findByLabelText("Filter operator").click();
    // eslint-disable-next-line no-unsafe-element-filtering
    H.popover().last().findByText("Contains").click();
    H.popover().findByLabelText("Filter value").type("a,");
    H.popover().button("Add filter").click();

    checkRelationships();
  });

  it("shows object relationships after navigating back from relationships question (metabase#33708)", () => {
    checkRelationships();

    H.modal().findByText("Orders").click();
    cy.wait("@dataset");
    cy.go("back");
    cy.go("back"); // TODO: remove this when (metabase#33709) is fixed

    checkRelationships();
  });

  function openObjectDetails() {
    cy.findAllByTestId("cell-data").eq(8).should("have.text", "1").click();
  }

  function checkRelationships() {
    openObjectDetails();

    cy.wait(["@dataset", "@dataset"]);

    H.modal().within(() => {
      cy.findByTestId("fk-relation-orders")
        .should("be.visible")
        .and("contain.text", "93")
        .and("contain.text", "Orders");

      cy.findByTestId("fk-relation-reviews")
        .should("be.visible")
        .and("contain.text", "8")
        .and("contain.text", "Reviews");
    });
  }
});

describe("issue 46221", () => {
  const modelDetails: H.NativeQuestionDetails = {
    name: "46221",
    native: { query: "select 42" },
    type: "model",
    collection_id: FIRST_COLLECTION_ID as number,
  };

  beforeEach(() => {
    H.restore();
    cy.signInAsAdmin();

    H.createNativeQuestion(modelDetails, { visitQuestion: true });
  });

  it("should retain the same collection name between ad-hoc question based on a model and a model itself (metabase#46221)", () => {
    cy.location("pathname").should("match", /^\/model\/\d+/);
    cy.findByTestId("head-crumbs-container")
      .should("contain", "First collection")
      .and("contain", modelDetails.name);

    cy.log("Change the viz type");
    H.openVizTypeSidebar();
    cy.findByTestId("sidebar-left").within(() => {
      cy.findByTestId("Table-button").click();
    });

    cy.log("Make sure we're now in an ad-hoc question mode");
    cy.location("pathname").should("eq", "/question");

    cy.findByTestId("head-crumbs-container")
      .should("contain", "First collection")
      .and("contain", modelDetails.name);
  });
});

describe("issue 20624", () => {
  const questionDetails: H.StructuredQuestionDetails = {
    name: "Question",
    type: "question",
    query: {
      "source-table": PRODUCTS_ID,
    },
    visualization_settings: {
      column_settings: {
        '["name","VENDOR"]': { column_title: "Retailer" },
      },
    },
  };

  beforeEach(() => {
    H.restore();
    cy.signInAsNormalUser();
    cy.intercept("PUT", "/api/card/*").as("updateCard");
  });

  it("should reset the question's viz settings when converting to a model (metabase#20624)", () => {
    cy.log("check that a column is renamed via the viz settings");
    H.createQuestion(questionDetails, { visitQuestion: true });
    H.tableInteractive().within(() => {
      cy.findByText("Retailer").should("be.visible");
      cy.findByText("Vendor").should("not.exist");
    });

    cy.log("check that the viz settings are reset when converting to a model");
    H.openQuestionActions();
    H.popover().findByText("Turn into a model").click();
    H.modal().findByText("Turn this into a model").click();
    cy.wait("@updateCard");
    H.tableInteractive().within(() => {
      cy.findByText("Vendor").should("be.visible");
      cy.findByText("Retailer").should("not.exist");
    });

    cy.log("rename the column using the model's metadata");
    H.openQuestionActions();
    H.popover().findByText("Edit metadata").click();
    H.tableHeaderClick("Vendor");
    cy.findByLabelText("Display name").clear().type("Retailer");
    cy.button("Save changes").should("be.enabled").click();
    cy.wait("@updateCard");
    H.tableInteractive().within(() => {
      cy.findByText("Retailer").should("be.visible");
      cy.findByText("Vendor").should("not.exist");
    });
  });
});

describe("issue 37300", () => {
  beforeEach(() => {
    H.restore();
    cy.signInAsNormalUser();

    H.createQuestion(
      {
        type: "model",
        query: {
          "source-table": PRODUCTS_ID,
          filter: ["=", ["field", PRODUCTS.ID, null], "999991"],
        },
      },
      { visitQuestion: true },
    );
  });

  it("should show the table headers even when there are no results (metabase/metabase#37300)", () => {
    H.openQuestionActions();
    H.popover().findByText("Edit metadata").click();

    H.main().within(() => {
      cy.findByText("ID").should("be.visible");
      cy.findByText("Ean").should("be.visible");

      cy.findByText("No results!").should("be.visible");
    });
  });
});

describe("issue 32037", () => {
  beforeEach(() => {
    H.restore();
    cy.signInAsNormalUser();

    cy.visit("/browse/models");
    cy.findByLabelText("Orders Model").click();
    H.tableInteractive().should("be.visible");
    cy.location("pathname").as("modelPathname");
  });

  it("should show unsaved changes modal and allow to discard changes when editing model's query (metabase#32037)", () => {
    H.openQuestionActions("Edit query definition");
    cy.button("Save changes").should("be.disabled");
    H.filter({ mode: "notebook" });
    H.popover().within(() => {
      cy.findByText("ID").click();
      cy.findByPlaceholderText("Enter an ID").type("1").blur();
      cy.button("Add filter").click();
    });
    cy.button("Save changes").should("be.enabled");
    cy.go("back");

    verifyDiscardingChanges();
  });

  it("should show unsaved changes modal and allow to discard changes when editing model's metadata (metabase#32037)", () => {
    H.openQuestionActions("Edit metadata");
    cy.button("Save changes").should("be.disabled");
    cy.findByLabelText("Description").type("123").blur();
    cy.button("Save changes").should("be.enabled");
    cy.go("back");

    verifyDiscardingChanges();
  });

  function verifyDiscardingChanges() {
    H.modal().within(() => {
      cy.findByText("Discard your changes?").should("be.visible");
      cy.findByText("Discard changes").click();
    });

    H.tableInteractive().should("be.visible");
    cy.button("Save changes").should("not.exist");
    cy.get("@modelPathname").then((modelPathname) => {
      cy.location("pathname").should("eq", modelPathname);
    });
  }
});

describe("issue 51925", () => {
  function setLinkDisplayType() {
    cy.findByTestId("chart-settings-widget-view_as").findByText("Link").click();
  }

  function linkTextInput() {
    return cy
      .findByTestId("chart-settings-widget-link_text")
      .findByRole("combobox");
  }

  function linkUrlInput() {
    return cy
      .findByTestId("chart-settings-widget-link_url")
      .findByRole("combobox");
  }

  beforeEach(() => {
    H.restore();
    cy.signInAsAdmin();
  });

  it('should allow to set "Display as Link" options independently for each column (metabase#51925)', () => {
    H.visitModel(ORDERS_MODEL_ID);
    H.openQuestionActions("Edit metadata");
    H.tableInteractive().findByText("User ID").click();
    H.rightSidebar().within(() => {
      setLinkDisplayType();
      linkTextInput().type("User {{USER_ID}}", {
        parseSpecialCharSequences: false,
      });
      linkUrlInput().type("https://example.com/{{USER_ID}}", {
        parseSpecialCharSequences: false,
      });
    });
    H.tableInteractive().findByText("Product ID").click();
    H.rightSidebar().within(() => {
      setLinkDisplayType();
      linkTextInput().type("Product {{PRODUCT_ID}}", {
        parseSpecialCharSequences: false,
      });
      linkUrlInput().type("https://example.com/{{PRODUCT_ID}}", {
        parseSpecialCharSequences: false,
      });
    });
    H.tableInteractive().findByText("User ID").click();
    H.rightSidebar().within(() => {
      linkTextInput().should("have.value", "User {{USER_ID}}");
      linkUrlInput().should("have.value", "https://example.com/{{USER_ID}}");
    });
    H.saveMetadataChanges();
    H.tableInteractive().within(() => {
      cy.findAllByRole("link", { name: "User 1" })
        .first()
        .should("have.attr", "href", "https://example.com/1");
      cy.findAllByRole("link", { name: "Product 6" })
        .first()
        .should("have.attr", "href", "https://example.com/6");
    });
  });
});

<<<<<<< HEAD
describe("issue 53649", () => {
  beforeEach(() => {
    H.restore();
    cy.signInAsAdmin();
  });

  it("should not get caught in an infinite loop when opening the native editor (metabase#53649)", () => {
    H.startNewNativeModel();

    // If the app freezes, this won't work
    H.NativeEditor.type("select 1");
    H.NativeEditor.get().should("contain", "select 1");
=======
describe("issue 56698", () => {
  beforeEach(() => {
    H.restore();
  });

  it("should create an editable ad-hoc query based on a read-only native model (metabase#56698)", () => {
    cy.log("create a native model");
    cy.signInAsNormalUser();
    H.createNativeQuestion(
      {
        name: "Native model",
        native: { query: "select 1 union all select 2" },
        type: "model",
      },
      { wrapId: true, idAlias: "modelId" },
    );

    cy.log("verify that we create an editable ad-hoc query");
    cy.signIn("readonlynosql");
    cy.get("@modelId").then((modelId) => H.visitModel(Number(modelId)));
    H.assertQueryBuilderRowCount(2);
    H.summarize();
    H.rightSidebar().button("Done").click();
    H.assertQueryBuilderRowCount(1);
>>>>>>> b211f68e
  });
});<|MERGE_RESOLUTION|>--- conflicted
+++ resolved
@@ -1437,7 +1437,6 @@
   });
 });
 
-<<<<<<< HEAD
 describe("issue 53649", () => {
   beforeEach(() => {
     H.restore();
@@ -1450,7 +1449,9 @@
     // If the app freezes, this won't work
     H.NativeEditor.type("select 1");
     H.NativeEditor.get().should("contain", "select 1");
-=======
+  });
+});
+
 describe("issue 56698", () => {
   beforeEach(() => {
     H.restore();
@@ -1475,6 +1476,5 @@
     H.summarize();
     H.rightSidebar().button("Done").click();
     H.assertQueryBuilderRowCount(1);
->>>>>>> b211f68e
   });
 });