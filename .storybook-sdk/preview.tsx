import { GlobalTypes } from "@storybook/types";
import { initialize, mswLoader } from "msw-storybook-addon";

// @ts-expect-error: See metabase/lib/delay
// This will skip the skippable delays in stories
window.METABASE_REMOVE_DELAYS = true;

import { storybookThemeOptions } from "embedding-sdk/test/storybook-themes";
<<<<<<< HEAD
import { loader } from "mini-css-extract-plugin";
=======
import { availableLocales } from "./constants";
>>>>>>> 9e13274e

const parameters = {
  actions: { argTypesRegex: "^on[A-Z].*" },
  controls: {
    matchers: {
      color: /(background|color)$/i,
      date: /Date$/,
    },
  },
};

const decorators = []; // No decorators for Embedding SDK stories, as we want to simulate real use cases

const globalTypes: GlobalTypes = {
  sdkTheme: {
    name: "SDK Theme",
    description: "Global theme for sdk components",
    defaultValue: "default",
    toolbar: {
      icon: "paintbrush",
      items: storybookThemeOptions,
      showName: true,
      dynamicTitle: true,
    },
  },
  user: {
    name: "User",
    description: "User to use for sdk components",
    defaultValue: "admin",
    toolbar: {
      icon: "user",
      items: ["admin", "normal"],
      showName: true,
      dynamicTitle: true,
    },
  },
<<<<<<< HEAD
};

/*
 * Initializes MSW
 * See https://github.com/mswjs/msw-storybook-addon#configuring-msw
 * to learn how to customize it
 */

initialize({
  onUnhandledRequest: "bypass",
});
const preview = { parameters, decorators, globalTypes, loaders: [mswLoader] };

export default preview;
=======
  locale: {
    name: "Locale",
    description: "Locale to be passed to the MetabaseProvider",
    defaultValue: undefined,
    toolbar: {
      icon: "globe",
      items: availableLocales,
      showName: true,
      dynamicTitle: true,
    },
  },
};
>>>>>>> 9e13274e
<|MERGE_RESOLUTION|>--- conflicted
+++ resolved
@@ -6,11 +6,7 @@
 window.METABASE_REMOVE_DELAYS = true;
 
 import { storybookThemeOptions } from "embedding-sdk/test/storybook-themes";
-<<<<<<< HEAD
-import { loader } from "mini-css-extract-plugin";
-=======
 import { availableLocales } from "./constants";
->>>>>>> 9e13274e
 
 const parameters = {
   actions: { argTypesRegex: "^on[A-Z].*" },
@@ -47,22 +43,6 @@
       dynamicTitle: true,
     },
   },
-<<<<<<< HEAD
-};
-
-/*
- * Initializes MSW
- * See https://github.com/mswjs/msw-storybook-addon#configuring-msw
- * to learn how to customize it
- */
-
-initialize({
-  onUnhandledRequest: "bypass",
-});
-const preview = { parameters, decorators, globalTypes, loaders: [mswLoader] };
-
-export default preview;
-=======
   locale: {
     name: "Locale",
     description: "Locale to be passed to the MetabaseProvider",
@@ -75,4 +55,3 @@
     },
   },
 };
->>>>>>> 9e13274e
