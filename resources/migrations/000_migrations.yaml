--- conflicted
+++ resolved
@@ -4021,7 +4021,32 @@
                   constraints:
                     nullable: false
   - changeSet:
-<<<<<<< HEAD
+      id: 73
+      author: camsaul
+      comment: 'Added 0.29.0'
+      changes:
+        # add a new 'options' (serialized JSON) column to Database to store things like whether we should default to
+        # making string searches case-insensitive
+        - addColumn:
+            tableName: metabase_database
+            columns:
+              - column:
+                  name: options
+                  type: text
+                  remarks: 'Serialized JSON containing various options like QB behavior.'
+  - changeSet:
+      id: 74
+      author: camsaul
+      comment: 'Added 0.29.0'
+      changes:
+        - addColumn:
+            tableName: metabase_field
+            columns:
+              - column:
+                  name: has_field_values
+                  type: text
+                  remarks: 'Whether we have FieldValues ("list"), should ad-hoc search ("search"), disable entirely ("none"), or infer dynamically (null)"'
+  - changeSet:
       id: 75
       author: camsaul
       comment: 'Added 0.28.2'
@@ -4031,31 +4056,4 @@
             columns:
               name: read_permissions
               type: text
-              remarks: 'Permissions required to view this Card and run its query.'
-=======
-      id: 73
-      author: camsaul
-      comment: 'Added 0.29.0'
-      changes:
-        # add a new 'options' (serialized JSON) column to Database to store things like whether we should default to
-        # making string searches case-insensitive
-        - addColumn:
-            tableName: metabase_database
-            columns:
-              - column:
-                  name: options
-                  type: text
-                  remarks: 'Serialized JSON containing various options like QB behavior.'
-  - changeSet:
-      id: 74
-      author: camsaul
-      comment: 'Added 0.29.0'
-      changes:
-        - addColumn:
-            tableName: metabase_field
-            columns:
-              - column:
-                  name: has_field_values
-                  type: text
-                  remarks: 'Whether we have FieldValues ("list"), should ad-hoc search ("search"), disable entirely ("none"), or infer dynamically (null)"'
->>>>>>> 672f90d9
+              remarks: 'Permissions required to view this Card and run its query.'