<!-- breadcrumb -->
<div class="wrapper">
    <section class="Breadcrumbs">
        <a class="Breadcrumb Breadcrumb--path" cv-org-href="/admin/databases/">Databases</a>
        <cv-chevron-right-icon class="Breadcrumb-divider" width="12px" height="12px"></cv-chevron-right-icon>
        <h2 class="Breadcrumb Breadcrumb--page" ng-if="!database.id">Add Database</h2>
        <h2 class="Breadcrumb Breadcrumb--page" ng-if="database.id">{{database.name}}</h2>
    </section>

<<<<<<< HEAD
    <section class="clearfix">
        <!-- actions -->
        <div class="p4 bordered">
            <h3>Actions</h3>
            <button class="Button" ng-click="save(database)">Sync</button>
=======
<section>
    <!-- actions -->
    <div class="p4 bordered">
        <h3>Actions</h3>
        <button class="Button" ng-click="save(database)">Sync</button>

        <div>
            <label>Danger Zone:</label>
            <button class="Button" ng-click="save(database)">Remove this database</button>
        </div>
    </div>

    <!-- form -->
    <div class="p4 bordered">
        <form name="form" novalidate>
            <div class="FormError" ng-show="form.$error.message">{{form.$error.message}}</div>

            <div ng-init="" ng-class="{'FormFieldError': form.name.$error.message == undefined}">
                <label>Name: <span ng-show="form.name.$error.message">{{form.name.$error.message}}</span></label>
                <input class="input full" name="name" ng-model="database.name" required />
            </div>
>>>>>>> 62184b30

            <div>
                <label>Danger Zone:</label>
                <button class="Button" ng-click="save(database)">Remove this database</button>
            </div>
        </div>

        <!-- form -->
        <div class="p4 bordered">
            <form name="form" novalidate>
                <div class="FormError" ng-show="form.$error.message">{{form.$error.message}}</div>

                <div ng-init="" ng-class="{'FormFieldError': form.name.$error.message == undefined}">
                    <label>Name: <span ng-show="form.name.$error.message">{{form.name.$error.message}}</span></label>
                    <input class="input full" name="name" ng-model="database.name" required />
                </div>

                <div>
                    <label>Database Type:</label>
                    <select class="Select" name="engine" ng-model="database.engine" ng-options="type as properties.name for (type, properties) in form_input.engines"></select>
                </div>

                <!-- TODO: database type dependent inputs -->
                <div class="FormInputGroup" ng-show="database.engine == 'postgres'">
                    <div ng-class="{'FormFieldError': form.host.$error.message == undefined}">
                        <label>Host: <span ng-show="form.host.$error.message">{{form.host.$error.message}}</span></label>
                        <input class="input full" name="host" ng-model="details.host" required />
                    </div>

                    <div ng-class="{'FormFieldError': form.port.$error.message == undefined}">
                        <label>Port: <span ng-show="form.port.$error.message">{{form.port.$error.message}}</span></label>
                        <input class="input full" name="port" ng-model="details.port" required />
                    </div>

                    <div ng-class="{'FormFieldError': form.dbname.$error.message == undefined}">
                        <label>Database name: <span ng-show="form.dbname.$error.message">{{form.dbname.$error.message}}</span></label>
                        <input class="input full" name="dbname" ng-model="details.dbname" required />
                    </div>

                    <div ng-class="{'FormFieldError': form.user.$error.message == undefined}">
                        <label>Database username: <span ng-show="form.user.$error.message">{{form.user.$error.message}}</span></label>
                        <input class="input full" name="user" ng-model="details.user" required />
                    </div>

                    <div ng-class="{'FormFieldError': form.pass.$error.message == undefined}">
                        <label>Database password: <span ng-show="form.pass.$error.message">{{form.pass.$error.message}}</span></label>
                        <input class="input full" name="pass" ng-model="details.pass" />
                    </div>
                </div>

                <!-- SAVE BUTTON -->
                <div>
                    <button class="Button" ng-class="{'Button--primary': form.$valid}" ng-click="save(database)" ng-disabled="!form.$valid">
                        Save
                    </button>

                    <button class="Button" ng-click="foo()">
                        Status
                    </button>
                </div>
            </form>
        </div>
    </section>
</div> <!-- wrapper --><|MERGE_RESOLUTION|>--- conflicted
+++ resolved
@@ -7,35 +7,11 @@
         <h2 class="Breadcrumb Breadcrumb--page" ng-if="database.id">{{database.name}}</h2>
     </section>
 
-<<<<<<< HEAD
-    <section class="clearfix">
+    <section>
         <!-- actions -->
         <div class="p4 bordered">
             <h3>Actions</h3>
             <button class="Button" ng-click="save(database)">Sync</button>
-=======
-<section>
-    <!-- actions -->
-    <div class="p4 bordered">
-        <h3>Actions</h3>
-        <button class="Button" ng-click="save(database)">Sync</button>
-
-        <div>
-            <label>Danger Zone:</label>
-            <button class="Button" ng-click="save(database)">Remove this database</button>
-        </div>
-    </div>
-
-    <!-- form -->
-    <div class="p4 bordered">
-        <form name="form" novalidate>
-            <div class="FormError" ng-show="form.$error.message">{{form.$error.message}}</div>
-
-            <div ng-init="" ng-class="{'FormFieldError': form.name.$error.message == undefined}">
-                <label>Name: <span ng-show="form.name.$error.message">{{form.name.$error.message}}</span></label>
-                <input class="input full" name="name" ng-model="database.name" required />
-            </div>
->>>>>>> 62184b30
 
             <div>
                 <label>Danger Zone:</label>
